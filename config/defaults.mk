--- conflicted
+++ resolved
@@ -251,7 +251,6 @@
    -Wl,-rpath,$(HDF5_DIR)/lib -L$(HDF5_DIR)/lib \
    -lsidre -lslic -laxom_utils -lconduit -lconduit_relay -lhdf5 -lz -ldl
 
-<<<<<<< HEAD
 ifeq ($(MFEM_USE_MPI),YES)
    SIDRE_LIB += -lspio
 endif
@@ -261,8 +260,6 @@
 CUDAUM_OPT = -I$(CUDA_DIR)/include
 CUDAUM_LIB = -L$(CUDA_DIR)/lib -lcudart
 
-=======
->>>>>>> afd3e3ec
 # If YES, enable some informational messages
 VERBOSE = NO
 
