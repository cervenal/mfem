// Copyright (c) 2010, Lawrence Livermore National Security, LLC. Produced at
// the Lawrence Livermore National Laboratory. LLNL-CODE-443211. All Rights
// reserved. See file COPYRIGHT for details.
//
// This file is part of the MFEM library. For more information and source code
// availability see http://mfem.org.
//
// MFEM is free software; you can redistribute it and/or modify it under the
// terms of the GNU Lesser General Public License (as published by the Free
// Software Foundation) version 2.1 dated February 1999.

#ifndef MFEM_CONFIG_HEADER
#define MFEM_CONFIG_HEADER

// Build the parallel MFEM library.
// Requires an MPI compiler, and the libraries HYPRE and METIS.
// #define MFEM_USE_MPI

// Enable debug checks in MFEM.
// #define MFEM_DEBUG

// Enable this option if linking with METIS version 5 (parallel MFEM).
// #define MFEM_USE_METIS_5

// Use LAPACK routines for various dense linear algebra operations.
// #define MFEM_USE_LAPACK

// Use thread-safe implementation. This comes at the cost of extra memory
// allocation and de-allocation.
// #define MFEM_THREAD_SAFE

// Enable experimental OpenMP support. Requires MFEM_THREAD_SAFE.
// #define MFEM_USE_OPENMP

// Internal MFEM option: enable group/batch allocation for some small objects.
// #define MFEM_USE_MEMALLOC

// Which library functions to use in class StopWatch for measuring time.
// The available options are:
//   0 - use std::clock from <ctime>
//   1 - use times from <sys/times.h>
//   2 - use high-resolution POSIX clocks
//   3 - use QueryPerformanceCounter from <windows.h>
// If not defined, an option is selected automatically.
// #define MFEM_TIMER_TYPE @MFEM_TIMER_TYPE@

// Enable MFEM functionality based on the Mesquite library.
// #define MFEM_USE_MESQUITE

// Enable MFEM functionality based on the SuiteSparse library.
// #define MFEM_USE_SUITESPARSE

// Enable MFEM functionality based on the SuperLU library.
// #define MFEM_USE_SUPERLU

// Enable functionality based on the Gecko library
// #define MFEM_USE_GECKO

// Enable secure socket streams based on the GNUTLS library
// #define MFEM_USE_GNUTLS

// Enable functionality based on the NetCDF library (reading CUBIT files)
// #define MFEM_USE_NETCDF

<<<<<<< HEAD
// Enable functionality based on the GNU Scientific Library
// #define MFEM_USE_GSL
=======
// Enable functionality based on the MPFR library.
// #define MFEM_USE_MPFR
>>>>>>> a9eff4f4

// Windows specific options
#ifdef _WIN32
// Macro needed to get defines like M_PI from <cmath>. (Visual Studio C++ only?)
#define _USE_MATH_DEFINES
#endif

#endif<|MERGE_RESOLUTION|>--- conflicted
+++ resolved
@@ -62,13 +62,11 @@
 // Enable functionality based on the NetCDF library (reading CUBIT files)
 // #define MFEM_USE_NETCDF
 
-<<<<<<< HEAD
 // Enable functionality based on the GNU Scientific Library
 // #define MFEM_USE_GSL
-=======
+
 // Enable functionality based on the MPFR library.
 // #define MFEM_USE_MPFR
->>>>>>> a9eff4f4
 
 // Windows specific options
 #ifdef _WIN32
