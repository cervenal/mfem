// Copyright (c) 2010, Lawrence Livermore National Security, LLC. Produced at
// the Lawrence Livermore National Laboratory. LLNL-CODE-443211. All Rights
// reserved. See file COPYRIGHT for details.
//
// This file is part of the MFEM library. For more information and source code
// availability see http://mfem.org.
//
// MFEM is free software; you can redistribute it and/or modify it under the
// terms of the GNU Lesser General Public License (as published by the Free
// Software Foundation) version 2.1 dated February 1999.

#include "../general/forall.hpp"
#include "bilininteg.hpp"
#include "gridfunc.hpp"

#include <map>
#include <cmath>
#include <algorithm>
<<<<<<< HEAD
#include <unordered_map>
#include "bilininteg.hpp"
#include "bilininteg_ext.hpp"
=======
>>>>>>> 6b10d4f7

using namespace std;

namespace mfem
{

#ifdef MFEM_USE_OCCA
typedef std::pair<int,int> id_t;
typedef std::map<id_t, occa::kernel> occa_kernel_t;
#endif // MFEM_USE_OCCA

static const IntegrationRule &DefaultGetRule(const FiniteElement &trial_fe,
                                             const FiniteElement &test_fe)
{
   int order;
   if (trial_fe.Space() == FunctionSpace::Pk)
   {
      order = trial_fe.GetOrder() + test_fe.GetOrder() - 2;
   }
   else
   {
      // order = 2*el.GetOrder() - 2;  // <-- this seems to work fine too
      order = trial_fe.GetOrder() + test_fe.GetOrder() + trial_fe.GetDim() - 1;
   }
   if (trial_fe.Space() == FunctionSpace::rQk)
   {
      return RefinedIntRules.Get(trial_fe.GetGeomType(), order);
   }
   return IntRules.Get(trial_fe.GetGeomType(), order);
}

// PA Diffusion Integrator

// OCCA 2D Assemble kernel
#ifdef MFEM_USE_OCCA
static void OccaPADiffusionAssemble2D(const int D1D,
                                      const int Q1D,
                                      const int NE,
                                      const double *W,
                                      const double *J,
                                      const double COEFF,
                                      double *op)
{
   occa::properties props;
   props["defines/D1D"] = D1D;
   props["defines/Q1D"] = Q1D;
   const occa::memory o_W = mfem::OccaPtr(W);
   const occa::memory o_J = mfem::OccaPtr(J);
   occa::memory o_op = mfem::OccaPtr(op);
   const id_t id = std::make_pair(D1D,Q1D);
   static occa_kernel_t OccaDiffSetup2D_ker;
   if (OccaDiffSetup2D_ker.find(id) == OccaDiffSetup2D_ker.end())
   {
      const occa::kernel DiffusionSetup2D =
         mfem::OccaDev().buildKernel("occa://mfem/fem/occa.okl",
                                     "DiffusionSetup2D", props);
      OccaDiffSetup2D_ker.emplace(id, DiffusionSetup2D);
   }
   OccaDiffSetup2D_ker.at(id)(NE, o_W, o_J, COEFF, o_op);
}

static void OccaPADiffusionAssemble3D(const int D1D,
                                      const int Q1D,
                                      const int NE,
                                      const double *W,
                                      const double *J,
                                      const double COEFF,
                                      double *op)
{
   occa::properties props;
   props["defines/D1D"] = D1D;
   props["defines/Q1D"] = Q1D;
   const occa::memory o_W = mfem::OccaPtr(W);
   const occa::memory o_J = mfem::OccaPtr(J);
   occa::memory o_op = mfem::OccaPtr(op);
   const id_t id = std::make_pair(D1D,Q1D);
   static occa_kernel_t OccaDiffSetup3D_ker;
   if (OccaDiffSetup3D_ker.find(id) == OccaDiffSetup3D_ker.end())
   {
      const occa::kernel DiffusionSetup3D =
         mfem::OccaDev().buildKernel("occa://mfem/fem/occa.okl",
                                     "DiffusionSetup3D", props);
      OccaDiffSetup3D_ker.emplace(id, DiffusionSetup3D);
   }
   OccaDiffSetup3D_ker.at(id)(NE, o_W, o_J, COEFF, o_op);
}
#endif // MFEM_USE_OCCA

// PA Diffusion Assemble 2D kernel
static void PADiffusionAssemble2D(const int Q1D,
                                  const int NE,
                                  const double* w,
                                  const double* j,
                                  const double COEFF,
                                  double* op)
{
   const int NQ = Q1D*Q1D;
   const DeviceVector W(w, NQ);
   const DeviceTensor<4> J(j, 2, 2, NQ, NE);
   DeviceTensor<3> y(op, 3, NQ, NE);
   MFEM_FORALL(e, NE,
   {
      for (int q = 0; q < NQ; ++q)
      {
         const double J11 = J(0,0,q,e);
         const double J12 = J(1,0,q,e);
         const double J21 = J(0,1,q,e);
         const double J22 = J(1,1,q,e);
         const double c_detJ = W(q) * COEFF / ((J11*J22)-(J21*J12));
         y(0,q,e) =  c_detJ * (J21*J21 + J22*J22);
         y(1,q,e) = -c_detJ * (J21*J11 + J22*J12);
         y(2,q,e) =  c_detJ * (J11*J11 + J12*J12);
      }
   });
}

// PA Diffusion Assemble 3D kernel
static void PADiffusionAssemble3D(const int Q1D,
                                  const int NE,
                                  const double* w,
                                  const double* j,
                                  const double COEFF,
                                  double* op)
{
   const int NQ = Q1D*Q1D*Q1D;
   const DeviceVector W(w, NQ);
   const DeviceTensor<4> J(j, 3, 3, NQ, NE);
   DeviceTensor<3> y(op, 6, NQ, NE);
   MFEM_FORALL(e, NE,
   {
      for (int q = 0; q < NQ; ++q)
      {
         const double J11 = J(0,0,q,e);
         const double J12 = J(1,0,q,e);
         const double J13 = J(2,0,q,e);
         const double J21 = J(0,1,q,e);
         const double J22 = J(1,1,q,e);
         const double J23 = J(2,1,q,e);
         const double J31 = J(0,2,q,e);
         const double J32 = J(1,2,q,e);
         const double J33 = J(2,2,q,e);
         const double detJ =
         ((J11 * J22 * J33) + (J12 * J23 * J31) +
         (J13 * J21 * J32) - (J13 * J22 * J31) -
         (J12 * J21 * J33) - (J11 * J23 * J32));
         const double c_detJ = W(q) * COEFF / detJ;
         // adj(J)
         const double A11 = (J22 * J33) - (J23 * J32);
         const double A12 = (J23 * J31) - (J21 * J33);
         const double A13 = (J21 * J32) - (J22 * J31);
         const double A21 = (J13 * J32) - (J12 * J33);
         const double A22 = (J11 * J33) - (J13 * J31);
         const double A23 = (J12 * J31) - (J11 * J32);
         const double A31 = (J12 * J23) - (J13 * J22);
         const double A32 = (J13 * J21) - (J11 * J23);
         const double A33 = (J11 * J22) - (J12 * J21);
         // adj(J)^Tadj(J)
         y(0,q,e) = c_detJ * (A11*A11 + A21*A21 + A31*A31);
         y(1,q,e) = c_detJ * (A11*A12 + A21*A22 + A31*A32);
         y(2,q,e) = c_detJ * (A11*A13 + A21*A23 + A31*A33);
         y(3,q,e) = c_detJ * (A12*A12 + A22*A22 + A32*A32);
         y(4,q,e) = c_detJ * (A12*A13 + A22*A23 + A32*A33);
         y(5,q,e) = c_detJ * (A13*A13 + A23*A23 + A33*A33);
      }
   });
}

namespace internal
{

#ifdef MFEM_USE_OCCA
// This function is currently used to determine if an OCCA kernel should be
// used.
static bool DeviceUseOcca()
{
   return Device::Allows(Backend::OCCA_CUDA) ||
          (Device::Allows(Backend::OCCA_OMP) &&
           !Device::Allows(Backend::DEVICE_MASK)) ||
          (Device::Allows(Backend::OCCA_CPU) &&
           !Device::Allows(Backend::DEVICE_MASK|Backend::OMP_MASK));
}
#endif

}

static void PADiffusionAssemble(const int dim,
                                const int D1D,
                                const int Q1D,
                                const int NE,
                                const double* W,
                                const double* J,
                                const double COEFF,
                                double* op)
{
   if (dim == 1) { mfem_error("dim==1 not supported in PADiffusionAssemble"); }
   if (dim == 2)
   {
#ifdef MFEM_USE_OCCA
      if (internal::DeviceUseOcca())
      {
         OccaPADiffusionAssemble2D(D1D, Q1D, NE, W, J, COEFF, op);
         return;
      }
#endif // MFEM_USE_OCCA
      PADiffusionAssemble2D(Q1D, NE, W, J, COEFF, op);
   }
   if (dim == 3)
   {
#ifdef MFEM_USE_OCCA
      if (internal::DeviceUseOcca())
      {
         OccaPADiffusionAssemble3D(D1D, Q1D, NE, W, J, COEFF, op);
         return;
      }
#endif // MFEM_USE_OCCA
      PADiffusionAssemble3D(Q1D, NE, W, J, COEFF, op);
   }
}

void DiffusionIntegrator::Assemble(const FiniteElementSpace &fes)
{
   const Mesh *mesh = fes.GetMesh();
   const IntegrationRule *rule = IntRule;
   const FiniteElement &el = *fes.GetFE(0);
   const IntegrationRule *ir = rule?rule:&DefaultGetRule(el,el);
   const int dims = el.GetDim();
   const int symmDims = (dims * (dims + 1)) / 2; // 1x1: 1, 2x2: 3, 3x3: 6
   const int nq = ir->GetNPoints();
   dim = mesh->Dimension();
   ne = fes.GetNE();
   dofs1D = el.GetOrder() + 1;
   quad1D = IntRules.Get(Geometry::SEGMENT, ir->GetOrder()).GetNPoints();
   geom = GeometryExtension::Get(fes,*ir);
   maps = DofToQuad::Get(fes, fes, *ir);
   vec.SetSize(symmDims * nq * ne);
   const double coeff = static_cast<ConstantCoefficient*>(Q)->constant;
   PADiffusionAssemble(dim, dofs1D, quad1D, ne, maps->W, geom->J, coeff, vec);
}

#ifdef MFEM_USE_OCCA
// OCCA PA Diffusion MultAdd 2D kernel
static void OccaPADiffusionMultAdd2D(const int D1D,
                                     const int Q1D,
                                     const int NE,
                                     const double* B,
                                     const double* G,
                                     const double* Bt,
                                     const double* Gt,
                                     const double* op,
                                     const double* x,
                                     double* y)
{
   occa::properties props;
   props["defines/D1D"] = D1D;
   props["defines/Q1D"] = Q1D;
   const occa::memory o_B = mfem::OccaPtr(B);
   const occa::memory o_G = mfem::OccaPtr(G);
   const occa::memory o_Bt = mfem::OccaPtr(Bt);
   const occa::memory o_Gt = mfem::OccaPtr(Gt);
   const occa::memory o_op = mfem::OccaPtr(op);
   const occa::memory o_x = mfem::OccaPtr(x);
   occa::memory o_y = mfem::OccaPtr(y);
   const id_t id = std::make_pair(D1D,Q1D);
   if (!Device::Allows(Backend::OCCA_CUDA))
   {
      static occa_kernel_t OccaDiffApply2D_cpu;
      if (OccaDiffApply2D_cpu.find(id) == OccaDiffApply2D_cpu.end())
      {
         const occa::kernel DiffusionApply2D_CPU =
            mfem::OccaDev().buildKernel("occa://mfem/fem/occa.okl",
                                        "DiffusionApply2D_CPU", props);
         OccaDiffApply2D_cpu.emplace(id, DiffusionApply2D_CPU);
      }
      OccaDiffApply2D_cpu.at(id)(NE, o_B, o_G, o_Bt, o_Gt, o_op, o_x, o_y);
   }
   else
   {
      static occa_kernel_t OccaDiffApply2D_gpu;
      if (OccaDiffApply2D_gpu.find(id) == OccaDiffApply2D_gpu.end())
      {
         const occa::kernel DiffusionApply2D_GPU =
            mfem::OccaDev().buildKernel("occa://mfem/fem/occa.okl",
                                        "DiffusionApply2D_GPU", props);
         OccaDiffApply2D_gpu.emplace(id, DiffusionApply2D_GPU);
      }
      OccaDiffApply2D_gpu.at(id)(NE, o_B, o_G, o_Bt, o_Gt, o_op, o_x, o_y);
   }
}

// OCCA PA Diffusion MultAdd 3D kernel
static void OccaPADiffusionMultAdd3D(const int D1D,
                                     const int Q1D,
                                     const int NE,
                                     const double* B,
                                     const double* G,
                                     const double* Bt,
                                     const double* Gt,
                                     const double* op,
                                     const double* x,
                                     double* y)
{
   occa::properties props;
   props["defines/D1D"] = D1D;
   props["defines/Q1D"] = Q1D;
   const occa::memory o_B = mfem::OccaPtr(B);
   const occa::memory o_G = mfem::OccaPtr(G);
   const occa::memory o_Bt = mfem::OccaPtr(Bt);
   const occa::memory o_Gt = mfem::OccaPtr(Gt);
   const occa::memory o_op = mfem::OccaPtr(op);
   const occa::memory o_x = mfem::OccaPtr(x);
   occa::memory o_y = mfem::OccaPtr(y);
   const id_t id = std::make_pair(D1D,Q1D);
   if (!Device::Allows(Backend::OCCA_CUDA))
   {
      static occa_kernel_t OccaDiffApply3D_cpu;
      if (OccaDiffApply3D_cpu.find(id) == OccaDiffApply3D_cpu.end())
      {
         const occa::kernel DiffusionApply3D_CPU =
            mfem::OccaDev().buildKernel("occa://mfem/fem/occa.okl",
                                        "DiffusionApply3D_CPU", props);
         OccaDiffApply3D_cpu.emplace(id, DiffusionApply3D_CPU);
      }
      OccaDiffApply3D_cpu.at(id)(NE, o_B, o_G, o_Bt, o_Gt, o_op, o_x, o_y);
   }
   else
   {
      static occa_kernel_t OccaDiffApply3D_gpu;
      if (OccaDiffApply3D_gpu.find(id) == OccaDiffApply3D_gpu.end())
      {
         const occa::kernel DiffusionApply3D_GPU =
            mfem::OccaDev().buildKernel("occa://mfem/fem/occa.okl",
                                        "DiffusionApply3D_GPU", props);
         OccaDiffApply3D_gpu.emplace(id, DiffusionApply3D_GPU);
      }
      OccaDiffApply3D_gpu.at(id)(NE, o_B, o_G, o_Bt, o_Gt, o_op, o_x, o_y);
   }
}
#endif // MFEM_USE_OCCA


#define QUAD_2D_ID(X, Y) (X + ((Y) * Q1D))
#define QUAD_3D_ID(X, Y, Z) (X + ((Y) * Q1D) + ((Z) * Q1D*Q1D))

// PA Diffusion MultAdd 2D kernel
template<const int D1D,
         const int Q1D> static
void PADiffusionMultAssembled2D(const int NE,
                                const double* b,
                                const double* g,
                                const double* bt,
                                const double* gt,
                                const double* _op,
                                const double* _x,
                                double* _y)
{
   const int NQ = Q1D*Q1D;
   const DeviceMatrix B(b,Q1D,D1D);
   const DeviceMatrix G(g,Q1D,D1D);
   const DeviceMatrix Bt(bt,D1D,Q1D);
   const DeviceMatrix Gt(gt,D1D,Q1D);
   const DeviceTensor<3> op(_op,3,NQ,NE);
   const DeviceTensor<3> x(_x,D1D,D1D,NE);
   DeviceTensor<3> y(_y,D1D,D1D,NE);
   MFEM_FORALL(e, NE,
   {
      double grad[Q1D][Q1D][2];
      for (int qy = 0; qy < Q1D; ++qy)
      {
         for (int qx = 0; qx < Q1D; ++qx)
         {
            grad[qy][qx][0] = 0.0;
            grad[qy][qx][1] = 0.0;
         }
      }
      for (int dy = 0; dy < D1D; ++dy)
      {
         double gradX[Q1D][2];
         for (int qx = 0; qx < Q1D; ++qx)
         {
            gradX[qx][0] = 0.0;
            gradX[qx][1] = 0.0;
         }
         for (int dx = 0; dx < D1D; ++dx)
         {
            const double s = x(dx,dy,e);
            for (int qx = 0; qx < Q1D; ++qx)
            {
               gradX[qx][0] += s * B(qx,dx);
               gradX[qx][1] += s * G(qx,dx);
            }
         }
         for (int qy = 0; qy < Q1D; ++qy)
         {
            const double wy  = B(qy,dy);
            const double wDy = G(qy,dy);
            for (int qx = 0; qx < Q1D; ++qx)
            {
               grad[qy][qx][0] += gradX[qx][1] * wy;
               grad[qy][qx][1] += gradX[qx][0] * wDy;
            }
         }
      }
      // Calculate Dxy, xDy in plane
      for (int qy = 0; qy < Q1D; ++qy)
      {
         for (int qx = 0; qx < Q1D; ++qx)
         {
            const int q = QUAD_2D_ID(qx, qy);

            const double O11 = op(0,q,e);
            const double O12 = op(1,q,e);
            const double O22 = op(2,q,e);

            const double gradX = grad[qy][qx][0];
            const double gradY = grad[qy][qx][1];

            grad[qy][qx][0] = (O11 * gradX) + (O12 * gradY);
            grad[qy][qx][1] = (O12 * gradX) + (O22 * gradY);
         }
      }
      for (int qy = 0; qy < Q1D; ++qy)
      {
         double gradX[D1D][2];
         for (int dx = 0; dx < D1D; ++dx)
         {
            gradX[dx][0] = 0;
            gradX[dx][1] = 0;
         }
         for (int qx = 0; qx < Q1D; ++qx)
         {
            const double gX = grad[qy][qx][0];
            const double gY = grad[qy][qx][1];
            for (int dx = 0; dx < D1D; ++dx)
            {
               const double wx  = Bt(dx,qx);
               const double wDx = Gt(dx,qx);
               gradX[dx][0] += gX * wDx;
               gradX[dx][1] += gY * wx;
            }
         }
         for (int dy = 0; dy < D1D; ++dy)
         {
            const double wy  = Bt(dy,qy);
            const double wDy = Gt(dy,qy);
            for (int dx = 0; dx < D1D; ++dx)
            {
               y(dx,dy,e) += ((gradX[dx][0] * wy) + (gradX[dx][1] * wDy));
            }
         }
      }
   });
}

// PA Diffusion MultAdd 3D kernel
template<const int D1D,
         const int Q1D> static
void PADiffusionMultAssembled3D(const int NE,
                                const double* b,
                                const double* g,
                                const double* bt,
                                const double* gt,
                                const double* _op,
                                const double* _x,
                                double* _y)
{
   const int NQ = Q1D*Q1D*Q1D;
   const DeviceMatrix B(b,Q1D,D1D);
   const DeviceMatrix G(g,Q1D,D1D);
   const DeviceMatrix Bt(bt,D1D,Q1D);
   const DeviceMatrix Gt(gt,D1D,Q1D);
   const DeviceTensor<3> op(_op,6,NQ,NE);
   const DeviceTensor<4> x(_x,D1D,D1D,D1D,NE);
   DeviceTensor<4> y(_y,D1D,D1D,D1D,NE);
   MFEM_FORALL(e, NE,
   {
      double grad[Q1D][Q1D][Q1D][4];
      for (int qz = 0; qz < Q1D; ++qz)
      {
         for (int qy = 0; qy < Q1D; ++qy)
         {
            for (int qx = 0; qx < Q1D; ++qx)
            {
               grad[qz][qy][qx][0] = 0.0;
               grad[qz][qy][qx][1] = 0.0;
               grad[qz][qy][qx][2] = 0.0;
            }
         }
      }
      for (int dz = 0; dz < D1D; ++dz)
      {
         double gradXY[Q1D][Q1D][4];
         for (int qy = 0; qy < Q1D; ++qy)
         {
            for (int qx = 0; qx < Q1D; ++qx)
            {
               gradXY[qy][qx][0] = 0.0;
               gradXY[qy][qx][1] = 0.0;
               gradXY[qy][qx][2] = 0.0;
            }
         }
         for (int dy = 0; dy < D1D; ++dy)
         {
            double gradX[Q1D][2];
            for (int qx = 0; qx < Q1D; ++qx)
            {
               gradX[qx][0] = 0.0;
               gradX[qx][1] = 0.0;
            }
            for (int dx = 0; dx < D1D; ++dx)
            {
               const double s = x(dx,dy,dz,e);
               for (int qx = 0; qx < Q1D; ++qx)
               {
                  gradX[qx][0] += s * B(qx,dx);
                  gradX[qx][1] += s * G(qx,dx);
               }
            }
            for (int qy = 0; qy < Q1D; ++qy)
            {
               const double wy  = B(qy,dy);
               const double wDy = G(qy,dy);
               for (int qx = 0; qx < Q1D; ++qx)
               {
                  const double wx  = gradX[qx][0];
                  const double wDx = gradX[qx][1];
                  gradXY[qy][qx][0] += wDx * wy;
                  gradXY[qy][qx][1] += wx  * wDy;
                  gradXY[qy][qx][2] += wx  * wy;
               }
            }
         }
         for (int qz = 0; qz < Q1D; ++qz)
         {
            const double wz  = B(qz,dz);
            const double wDz = G(qz,dz);
            for (int qy = 0; qy < Q1D; ++qy)
            {
               for (int qx = 0; qx < Q1D; ++qx)
               {
                  grad[qz][qy][qx][0] += gradXY[qy][qx][0] * wz;
                  grad[qz][qy][qx][1] += gradXY[qy][qx][1] * wz;
                  grad[qz][qy][qx][2] += gradXY[qy][qx][2] * wDz;
               }
            }
         }
      }
      // Calculate Dxyz, xDyz, xyDz in plane
      for (int qz = 0; qz < Q1D; ++qz)
      {
         for (int qy = 0; qy < Q1D; ++qy)
         {
            for (int qx = 0; qx < Q1D; ++qx)
            {
               const int q = QUAD_3D_ID(qx, qy, qz);
               const double O11 = op(0,q,e);
               const double O12 = op(1,q,e);
               const double O13 = op(2,q,e);
               const double O22 = op(3,q,e);
               const double O23 = op(4,q,e);
               const double O33 = op(5,q,e);
               const double gradX = grad[qz][qy][qx][0];
               const double gradY = grad[qz][qy][qx][1];
               const double gradZ = grad[qz][qy][qx][2];
               grad[qz][qy][qx][0] = (O11*gradX)+(O12*gradY)+(O13*gradZ);
               grad[qz][qy][qx][1] = (O12*gradX)+(O22*gradY)+(O23*gradZ);
               grad[qz][qy][qx][2] = (O13*gradX)+(O23*gradY)+(O33*gradZ);
            }
         }
      }
      for (int qz = 0; qz < Q1D; ++qz)
      {
         double gradXY[D1D][D1D][4];
         for (int dy = 0; dy < D1D; ++dy)
         {
            for (int dx = 0; dx < D1D; ++dx)
            {
               gradXY[dy][dx][0] = 0;
               gradXY[dy][dx][1] = 0;
               gradXY[dy][dx][2] = 0;
            }
         }
         for (int qy = 0; qy < Q1D; ++qy)
         {
            double gradX[D1D][4];
            for (int dx = 0; dx < D1D; ++dx)
            {
               gradX[dx][0] = 0;
               gradX[dx][1] = 0;
               gradX[dx][2] = 0;
            }
            for (int qx = 0; qx < Q1D; ++qx)
            {
               const double gX = grad[qz][qy][qx][0];
               const double gY = grad[qz][qy][qx][1];
               const double gZ = grad[qz][qy][qx][2];
               for (int dx = 0; dx < D1D; ++dx)
               {
                  const double wx  = Bt(dx,qx);
                  const double wDx = Gt(dx,qx);
                  gradX[dx][0] += gX * wDx;
                  gradX[dx][1] += gY * wx;
                  gradX[dx][2] += gZ * wx;
               }
            }
            for (int dy = 0; dy < D1D; ++dy)
            {
               const double wy  = Bt(dy,qy);
               const double wDy = Gt(dy,qy);
               for (int dx = 0; dx < D1D; ++dx)
               {
                  gradXY[dy][dx][0] += gradX[dx][0] * wy;
                  gradXY[dy][dx][1] += gradX[dx][1] * wDy;
                  gradXY[dy][dx][2] += gradX[dx][2] * wy;
               }
            }
         }
         for (int dz = 0; dz < D1D; ++dz)
         {
            const double wz  = Bt(dz,qz);
            const double wDz = Gt(dz,qz);
            for (int dy = 0; dy < D1D; ++dy)
            {
               for (int dx = 0; dx < D1D; ++dx)
               {
                  y(dx,dy,dz,e) +=
                     ((gradXY[dy][dx][0] * wz) +
                      (gradXY[dy][dx][1] * wz) +
                      (gradXY[dy][dx][2] * wDz));
               }
            }
         }
      }
   });
}

typedef void (*fDiffusionMultAdd)(const int NE,
                                  const double* B,
                                  const double* G,
                                  const double* Bt,
                                  const double* Gt,
                                  const double* op,
                                  const double* x,
                                  double* y);

static void PADiffusionMultAssembled(const int dim,
                                     const int D1D,
                                     const int Q1D,
                                     const int NE,
                                     const double* B,
                                     const double* G,
                                     const double* Bt,
                                     const double* Gt,
                                     const double* op,
                                     const double* x,
                                     double* y)
{
#ifdef MFEM_USE_OCCA
   if (internal::DeviceUseOcca())
   {
      if (dim == 2)
      {
         OccaPADiffusionMultAdd2D(D1D, Q1D, NE, B, G, Bt, Gt, op, x, y);
         return;
      }
      if (dim == 3)
      {
         OccaPADiffusionMultAdd3D(D1D, Q1D, NE, B, G, Bt, Gt, op, x, y);
         return;
      }
      mfem_error("OCCA PADiffusionMultAssembled unknown kernel!");
   }
#endif // MFEM_USE_OCCA
   const int id = (dim<<8)|(D1D<<4)|(Q1D);
   static std::unordered_map<int, fDiffusionMultAdd> call =
   {
      // 2D
      {0x222,&PADiffusionMultAssembled2D<2,2>},
      {0x233,&PADiffusionMultAssembled2D<3,3>},
      {0x244,&PADiffusionMultAssembled2D<4,4>},
      {0x255,&PADiffusionMultAssembled2D<5,5>},
      // 3D
      {0x323,&PADiffusionMultAssembled3D<2,3>},
      {0x334,&PADiffusionMultAssembled3D<3,4>},
      {0x345,&PADiffusionMultAssembled3D<4,5>},
      {0x356,&PADiffusionMultAssembled3D<5,6>},
   };
   if (!call[id])
   {
      mfem::err << "\nUnknown kernel for PADiffusionMultAssembled with "
                << "dim = " << dim << ", "
                << "D1D = " << D1D << ", "
                << "Q1D = " << Q1D << " (add in fem/bilininteg_ext.cpp).\n";
      mfem_error("PADiffusionMultAssembled kernel not instantiated");
   }
   call[id](NE, B, G, Bt, Gt, op, x, y);
}

// PA Diffusion MultAdd kernel
void DiffusionIntegrator::MultAssembled(Vector &x, Vector &y)
{
   PADiffusionMultAssembled(dim, dofs1D, quad1D, ne,
                            maps->B, maps->G, maps->Bt, maps->Gt,
                            vec, x, y);
}

DiffusionIntegrator::~DiffusionIntegrator()
{
   delete geom;
   delete maps;
}

// PA Mass Assemble kernel
void MassIntegrator::Assemble(const FiniteElementSpace &fes)
{
   const Mesh *mesh = fes.GetMesh();
   const IntegrationRule *rule = IntRule;
   const FiniteElement &el = *fes.GetFE(0);
   const IntegrationRule *ir = rule?rule:&DefaultGetRule(el,el);
   dim = mesh->Dimension();
   ne = fes.GetMesh()->GetNE();
   nq = ir->GetNPoints();
   dofs1D = el.GetOrder() + 1;
   quad1D = IntRules.Get(Geometry::SEGMENT, ir->GetOrder()).GetNPoints();
   geom = GeometryExtension::Get(fes,*ir);
   maps = DofToQuad::Get(fes, fes, *ir);
   vec.SetSize(ne*nq);
   ConstantCoefficient *const_coeff = dynamic_cast<ConstantCoefficient*>(Q);
   FunctionCoefficient *function_coeff = dynamic_cast<FunctionCoefficient*>(Q);
   // TODO: other types of coefficients ...
   if (dim==1) { mfem_error("Not supported yet... stay tuned!"); }
   if (dim==2)
   {
      double constant = 0.0;
      double (*function)(const Vector3&) = NULL;
      if (const_coeff)
      {
         constant = const_coeff->constant;
      }
      else if (function_coeff)
      {
         function = function_coeff->GetDeviceFunction();
      }
      else
      {
         MFEM_ABORT("Coefficient type not supported");
      }
      const int NE = ne;
      const int NQ = nq;
      const DeviceVector w(maps->W.GetData(), NQ);
      const DeviceTensor<3> x(geom->X.GetData(), 2,NQ,NE);
      const DeviceTensor<4> J(geom->J.GetData(), 2,2,NQ,NE);
      DeviceMatrix v(vec.GetData(), NQ, NE);
      MFEM_FORALL(e, NE,
      {
         for (int q = 0; q < NQ; ++q)
         {
            const double J11 = J(0,0,q,e);
            const double J12 = J(1,0,q,e);
            const double J21 = J(0,1,q,e);
            const double J22 = J(1,1,q,e);
            const double detJ = (J11*J22)-(J21*J12);
            const Vector3 Xq(x(0,q,e), x(1,q,e));
            const double coeff =
            const_coeff ? constant
            : function_coeff ? function(Xq)
            : 0.0;
            v(q,e) =  w[q] * coeff * detJ;
         }
      });
   }
   if (dim==3)
   {
      double constant = 0.0;
      double (*function)(const Vector3&) = NULL;
      if (const_coeff)
      {
         constant = const_coeff->constant;
      }
      else if (function_coeff)
      {
         function = function_coeff->GetDeviceFunction();
      }
      else
      {
         MFEM_ABORT("Coefficient type not supported");
      }
      const int NE = ne;
      const int NQ = nq;
      const DeviceVector W(maps->W.GetData(), NQ);
      const DeviceTensor<3> x(geom->X.GetData(), 3,NQ,NE);
      const DeviceTensor<4> J(geom->J.GetData(), 3,3,NQ,NE);
      DeviceMatrix v(vec.GetData(), NQ,NE);
      MFEM_FORALL(e, NE,
      {
         for (int q = 0; q < NQ; ++q)
         {
            const double J11 = J(0,0,q,e),J12 = J(1,0,q,e),J13 = J(2,0,q,e);
            const double J21 = J(0,1,q,e),J22 = J(1,1,q,e),J23 = J(2,1,q,e);
            const double J31 = J(0,2,q,e),J32 = J(1,2,q,e),J33 = J(2,2,q,e);
            const double detJ =
            ((J11 * J22 * J33) + (J12 * J23 * J31) + (J13 * J21 * J32) -
            (J13 * J22 * J31) - (J12 * J21 * J33) - (J11 * J23 * J32));
            const Vector3 Xq(x(0,q,e), x(1,q,e), x(2,q,e));
            const double coeff =
            const_coeff ? constant
            : function_coeff ? function(Xq)
            : 0.0;
            v(q,e) = W(q) * coeff * detJ;
         }
      });
   }
}

#ifdef MFEM_USE_OCCA
// OCCA PA Mass MultAdd 2D kernel
static void OccaPAMassMultAdd2D(const int D1D,
                                const int Q1D,
                                const int NE,
                                const double* B,
                                const double* Bt,
                                const double* op,
                                const double* x,
                                double* y)
{
   occa::properties props;
   props["defines/D1D"] = D1D;
   props["defines/Q1D"] = Q1D;
   const occa::memory o_B = mfem::OccaPtr(B);
   const occa::memory o_Bt = mfem::OccaPtr(Bt);
   const occa::memory o_op = mfem::OccaPtr(op);
   const occa::memory o_x = mfem::OccaPtr(x);
   occa::memory o_y = mfem::OccaPtr(y);
   const id_t id = std::make_pair(D1D,Q1D);
   if (!Device::Allows(Backend::OCCA_CUDA))
   {
      static occa_kernel_t OccaMassApply2D_cpu;
      if (OccaMassApply2D_cpu.find(id) == OccaMassApply2D_cpu.end())
      {
         const occa::kernel MassApply2D_CPU =
            mfem::OccaDev().buildKernel("occa://mfem/fem/occa.okl",
                                        "MassApply2D_CPU", props);
         OccaMassApply2D_cpu.emplace(id, MassApply2D_CPU);
      }
      OccaMassApply2D_cpu.at(id)(NE, o_B, o_Bt, o_op, o_x, o_y);
   }
   else
   {
      static occa_kernel_t OccaMassApply2D_gpu;
      if (OccaMassApply2D_gpu.find(id) == OccaMassApply2D_gpu.end())
      {
         const occa::kernel MassApply2D_GPU =
            mfem::OccaDev().buildKernel("occa://mfem/fem/occa.okl",
                                        "MassApply2D_GPU", props);
         OccaMassApply2D_gpu.emplace(id, MassApply2D_GPU);
      }
      OccaMassApply2D_gpu.at(id)(NE, o_B, o_Bt, o_op, o_x, o_y);
   }
}

// OCCA PA Mass MultAdd 3D kernel
static void OccaPAMassMultAdd3D(const int D1D,
                                const int Q1D,
                                const int NE,
                                const double* B,
                                const double* Bt,
                                const double* op,
                                const double* x,
                                double* y)
{
   occa::properties props;
   props["defines/D1D"] = D1D;
   props["defines/Q1D"] = Q1D;
   const occa::memory o_B = mfem::OccaPtr(B);
   const occa::memory o_Bt = mfem::OccaPtr(Bt);
   const occa::memory o_op = mfem::OccaPtr(op);
   const occa::memory o_x = mfem::OccaPtr(x);
   occa::memory o_y = mfem::OccaPtr(y);
   const id_t id = std::make_pair(D1D,Q1D);
   if (!Device::Allows(Backend::OCCA_CUDA))
   {
      static occa_kernel_t OccaMassApply3D_cpu;
      if (OccaMassApply3D_cpu.find(id) == OccaMassApply3D_cpu.end())
      {
         const occa::kernel MassApply3D_CPU =
            mfem::OccaDev().buildKernel("occa://mfem/fem/occa.okl",
                                        "MassApply3D_CPU", props);
         OccaMassApply3D_cpu.emplace(id, MassApply3D_CPU);
      }
      OccaMassApply3D_cpu.at(id)(NE, o_B, o_Bt, o_op, o_x, o_y);
   }
   else
   {
      static occa_kernel_t OccaMassApply3D_gpu;
      if (OccaMassApply3D_gpu.find(id) == OccaMassApply3D_gpu.end())
      {
         const occa::kernel MassApply3D_GPU =
            mfem::OccaDev().buildKernel("occa://mfem/fem/occa.okl",
                                        "MassApply3D_GPU", props);
         OccaMassApply3D_gpu.emplace(id, MassApply3D_GPU);
      }
      OccaMassApply3D_gpu.at(id)(NE, o_B, o_Bt, o_op, o_x, o_y);
   }
}
#endif // MFEM_USE_OCCA

template<const int D1D,
         const int Q1D> static
void PAMassMultAdd2D(const int NE,
                     const double* _B,
                     const double* _Bt,
                     const double* _op,
                     const double* _x,
                     double* _y)
{
   const DeviceMatrix B(_B, Q1D,D1D);
   const DeviceMatrix Bt(_Bt, D1D,Q1D);
   const DeviceTensor<3> op(_op, Q1D,Q1D,NE);
   const DeviceTensor<3> x(_x, D1D,D1D,NE);
   DeviceTensor<3> y(_y, D1D,D1D,NE);
   MFEM_FORALL(e,NE,
   {
      double sol_xy[Q1D][Q1D];
      for (int qy = 0; qy < Q1D; ++qy)
      {
         for (int qx = 0; qx < Q1D; ++qx)
         {
            sol_xy[qy][qx] = 0.0;
         }
      }
      for (int dy = 0; dy < D1D; ++dy)
      {
         double sol_x[Q1D];
         for (int qy = 0; qy < Q1D; ++qy)
         {
            sol_x[qy] = 0.0;
         }
         for (int dx = 0; dx < D1D; ++dx)
         {
            const double s = x(dx,dy,e);
            for (int qx = 0; qx < Q1D; ++qx)
            {
               sol_x[qx] += B(qx,dx)* s;
            }
         }
         for (int qy = 0; qy < Q1D; ++qy)
         {
            const double d2q = B(qy,dy);
            for (int qx = 0; qx < Q1D; ++qx)
            {
               sol_xy[qy][qx] += d2q * sol_x[qx];
            }
         }
      }
      for (int qy = 0; qy < Q1D; ++qy)
      {
         for (int qx = 0; qx < Q1D; ++qx)
         {
            sol_xy[qy][qx] *= op(qx,qy,e);
         }
      }
      for (int qy = 0; qy < Q1D; ++qy)
      {
         double sol_x[D1D];
         for (int dx = 0; dx < D1D; ++dx)
         {
            sol_x[dx] = 0.0;
         }
         for (int qx = 0; qx < Q1D; ++qx)
         {
            const double s = sol_xy[qy][qx];
            for (int dx = 0; dx < D1D; ++dx)
            {
               sol_x[dx] += Bt(dx,qx) * s;
            }
         }
         for (int dy = 0; dy < D1D; ++dy)
         {
            const double q2d = Bt(dy,qy);
            for (int dx = 0; dx < D1D; ++dx)
            {
               y(dx,dy,e) += q2d * sol_x[dx];
            }
         }
      }
   });
}

template<const int D1D,
         const int Q1D> static
void PAMassMultAdd3D(const int NE,
                     const double* _B,
                     const double* _Bt,
                     const double* _op,
                     const double* _x,
                     double* _y)
{
   const DeviceMatrix B(_B, Q1D,D1D);
   const DeviceMatrix Bt(_Bt, D1D,Q1D);
   const DeviceTensor<4> op(_op, Q1D,Q1D,Q1D,NE);
   const DeviceTensor<4> x(_x, D1D,D1D,D1D,NE);
   DeviceTensor<4> y(_y, D1D,D1D,D1D,NE);

   MFEM_FORALL(e,NE,
   {
      double sol_xyz[Q1D][Q1D][Q1D];
      for (int qz = 0; qz < Q1D; ++qz)
      {
         for (int qy = 0; qy < Q1D; ++qy)
         {
            for (int qx = 0; qx < Q1D; ++qx)
            {
               sol_xyz[qz][qy][qx] = 0.0;
            }
         }
      }
      for (int dz = 0; dz < D1D; ++dz)
      {
         double sol_xy[Q1D][Q1D];
         for (int qy = 0; qy < Q1D; ++qy)
         {
            for (int qx = 0; qx < Q1D; ++qx)
            {
               sol_xy[qy][qx] = 0.0;
            }
         }
         for (int dy = 0; dy < D1D; ++dy)
         {
            double sol_x[Q1D];
            for (int qx = 0; qx < Q1D; ++qx)
            {
               sol_x[qx] = 0;
            }
            for (int dx = 0; dx < D1D; ++dx)
            {
               const double s = x(dx,dy,dz,e);
               for (int qx = 0; qx < Q1D; ++qx)
               {
                  sol_x[qx] += B(qx,dx) * s;
               }
            }
            for (int qy = 0; qy < Q1D; ++qy)
            {
               const double wy = B(qy,dy);
               for (int qx = 0; qx < Q1D; ++qx)
               {
                  sol_xy[qy][qx] += wy * sol_x[qx];
               }
            }
         }
         for (int qz = 0; qz < Q1D; ++qz)
         {
            const double wz = B(qz,dz);
            for (int qy = 0; qy < Q1D; ++qy)
            {
               for (int qx = 0; qx < Q1D; ++qx)
               {
                  sol_xyz[qz][qy][qx] += wz * sol_xy[qy][qx];
               }
            }
         }
      }
      for (int qz = 0; qz < Q1D; ++qz)
      {
         for (int qy = 0; qy < Q1D; ++qy)
         {
            for (int qx = 0; qx < Q1D; ++qx)
            {
               sol_xyz[qz][qy][qx] *= op(qx,qy,qz,e);
            }
         }
      }
      for (int qz = 0; qz < Q1D; ++qz)
      {
         double sol_xy[D1D][D1D];
         for (int dy = 0; dy < D1D; ++dy)
         {
            for (int dx = 0; dx < D1D; ++dx)
            {
               sol_xy[dy][dx] = 0;
            }
         }
         for (int qy = 0; qy < Q1D; ++qy)
         {
            double sol_x[D1D];
            for (int dx = 0; dx < D1D; ++dx)
            {
               sol_x[dx] = 0;
            }
            for (int qx = 0; qx < Q1D; ++qx)
            {
               const double s = sol_xyz[qz][qy][qx];
               for (int dx = 0; dx < D1D; ++dx)
               {
                  sol_x[dx] += Bt(dx,qx) * s;
               }
            }
            for (int dy = 0; dy < D1D; ++dy)
            {
               const double wy = Bt(dy,qy);
               for (int dx = 0; dx < D1D; ++dx)
               {
                  sol_xy[dy][dx] += wy * sol_x[dx];
               }
            }
         }
         for (int dz = 0; dz < D1D; ++dz)
         {
            const double wz = Bt(dz,qz);
            for (int dy = 0; dy < D1D; ++dy)
            {
               for (int dx = 0; dx < D1D; ++dx)
               {
                  y(dx,dy,dz,e) += wz * sol_xy[dy][dx];
               }
            }
         }
      }
   });
}

typedef void (*fMassMultAdd)(const int NE,
                             const double* B,
                             const double* Bt,
                             const double* oper,
                             const double* x,
                             double* y);

static void PAMassMultAssembled(const int dim,
                                const int D1D,
                                const int Q1D,
                                const int NE,
                                const double* B,
                                const double* Bt,
                                const double* op,
                                const double* x,
                                double* y)
{
#ifdef MFEM_USE_OCCA
   if (internal::DeviceUseOcca())
   {
      if (dim == 2)
      {
         OccaPAMassMultAdd2D(D1D, Q1D, NE, B, Bt, op, x, y);
         return;
      }
      if (dim == 3)
      {
         OccaPAMassMultAdd3D(D1D, Q1D, NE, B, Bt, op, x, y);
         return;
      }
      mfem_error("OCCA PA Mass MultAssembled unknown kernel!");
   }
#endif // MFEM_USE_OCCA
   const int id = (dim<<8)|((D1D)<<4)|(Q1D);
   static std::unordered_map<int, fMassMultAdd> call =
   {
      // 2D
      {0x222,&PAMassMultAdd2D<2,2>},
      {0x224,&PAMassMultAdd2D<2,4>},
      {0x233,&PAMassMultAdd2D<3,3>},
      {0x234,&PAMassMultAdd2D<3,4>},
      {0x235,&PAMassMultAdd2D<3,5>},
      {0x236,&PAMassMultAdd2D<3,6>},
      {0x244,&PAMassMultAdd2D<4,4>},
      {0x245,&PAMassMultAdd2D<4,5>},
      {0x246,&PAMassMultAdd2D<4,6>},
      {0x248,&PAMassMultAdd2D<4,8>},
      {0x255,&PAMassMultAdd2D<5,5>},
      {0x258,&PAMassMultAdd2D<5,8>},
      // 3D
      {0x323,&PAMassMultAdd3D<2,3>},
      {0x324,&PAMassMultAdd3D<2,4>},
      {0x334,&PAMassMultAdd3D<3,4>},
      {0x345,&PAMassMultAdd3D<4,5>},
      {0x356,&PAMassMultAdd3D<5,6>},
   };
   if (!call[id])
   {
      mfem::err << "\nUnknown kernel for PAMassMultAdd with "
                << "dim = " << dim << ", "
                << "D1D = " << D1D << ", "
                << "Q1D = " << Q1D << " (add in fem/bilininteg_ext.cpp).\n";
      mfem_error("PAMassMultAssembled kernel not instantiated");
   }
   call[id](NE, B, Bt, op, x, y);
}

void MassIntegrator::MultAssembled(Vector &x, Vector &y)
{
   PAMassMultAssembled(dim, dofs1D, quad1D, ne,
                       maps->B, maps->Bt,
                       vec, x, y);
}

MassIntegrator::~MassIntegrator()
{
   delete geom;
   delete maps;
}

// DofToQuad
static std::map<std::string, DofToQuad* > AllDofQuadMaps;

DofToQuad::~DofToQuad()
{
   MFEM_ASSERT(AllDofQuadMaps.at(hash),"");
   AllDofQuadMaps.erase(hash);
}

DofToQuad* DofToQuad::Get(const FiniteElementSpace& fes,
                          const IntegrationRule& ir,
                          const bool transpose)
{
   return Get(*fes.GetFE(0), *fes.GetFE(0), ir, transpose);
}

DofToQuad* DofToQuad::Get(const FiniteElementSpace& trialFES,
                          const FiniteElementSpace& testFES,
                          const IntegrationRule& ir,
                          const bool transpose)
{
   return Get(*trialFES.GetFE(0), *testFES.GetFE(0), ir, transpose);
}

DofToQuad* DofToQuad::Get(const FiniteElement& trialFE,
                          const FiniteElement& testFE,
                          const IntegrationRule& ir,
                          const bool transpose)
{
   return GetTensorMaps(trialFE, testFE, ir, transpose);
}

DofToQuad* DofToQuad::GetTensorMaps(const FiniteElement& trialFE,
                                    const FiniteElement& testFE,
                                    const IntegrationRule& ir,
                                    const bool transpose)
{
   const TensorBasisElement& trialTFE =
      dynamic_cast<const TensorBasisElement&>(trialFE);
   const TensorBasisElement& testTFE =
      dynamic_cast<const TensorBasisElement&>(testFE);
   std::stringstream ss;
   ss << "TensorMap:"
      << " O1:"  << trialFE.GetOrder()
      << " O2:"  << testFE.GetOrder()
      << " BT1:" << trialTFE.GetBasisType()
      << " BT2:" << testTFE.GetBasisType()
      << " Q:"   << ir.GetNPoints();
   std::string hash = ss.str();
   // If we've already made the dof-quad maps, reuse them
   if (AllDofQuadMaps.find(hash)!=AllDofQuadMaps.end())
   {
      return AllDofQuadMaps[hash];
   }
   // Otherwise, build them
   DofToQuad *maps = new DofToQuad();
   AllDofQuadMaps[hash]=maps;
   maps->hash = hash;
   const DofToQuad* trialMaps = GetD2QTensorMaps(trialFE, ir);
   const DofToQuad* testMaps  = GetD2QTensorMaps(testFE, ir, true);
   maps->B = trialMaps->B;
   maps->G = trialMaps->G;
   maps->Bt = testMaps->B;
   maps->Gt = testMaps->G;
   maps->W = testMaps->W;
   delete trialMaps;
   delete testMaps;
   return maps;
}

DofToQuad* DofToQuad::GetD2QTensorMaps(const FiniteElement& fe,
                                       const IntegrationRule& ir,
                                       const bool transpose)
{
   const IntegrationRule& ir1D = IntRules.Get(Geometry::SEGMENT,ir.GetOrder());

   const int dims = fe.GetDim();
   const int order = fe.GetOrder();
   const int numDofs = order + 1;
   const int numQuad1D = ir1D.GetNPoints();
   const int numQuad2D = numQuad1D * numQuad1D;
   const int numQuad3D = numQuad2D * numQuad1D;
   const int numQuad =
      (dims == 1) ? numQuad1D :
      (dims == 2) ? numQuad2D :
      (dims == 3) ? numQuad3D : 0;
   std::stringstream ss;
   ss << "D2QTensorMap:"
      << " dims:" << dims
      << " order:" << order
      << " numDofs:" << numDofs
      << " numQuad1D:" << numQuad1D
      << " transpose:"  << (transpose?"true":"false");
   std::string hash = ss.str();
   if (AllDofQuadMaps.find(hash)!=AllDofQuadMaps.end())
   {
      return AllDofQuadMaps[hash];
   }
   DofToQuad *maps = new DofToQuad();
   AllDofQuadMaps[hash]=maps;
   maps->hash = hash;
   maps->B.SetSize(numQuad1D*numDofs);
   maps->G.SetSize(numQuad1D*numDofs);
   const int dim0 = (!transpose)?1:numDofs;
   const int dim1 = (!transpose)?numQuad1D:1;
   if (transpose) // Initialize quad weights only for transpose
   {
      maps->W.SetSize(numQuad);
   }
   mfem::Vector d2q(numDofs);
   mfem::Vector d2qD(numDofs);
   mfem::Array<double> W1d(numQuad1D);
   mfem::Array<double> B1d(numQuad1D*numDofs);
   mfem::Array<double> G1d(numQuad1D*numDofs);
   const TensorBasisElement& tbe = dynamic_cast<const TensorBasisElement&>(fe);
   const Poly_1D::Basis& basis = tbe.GetBasis1D();
   for (int q = 0; q < numQuad1D; ++q)
   {
      const IntegrationPoint& ip = ir1D.IntPoint(q);
      if (transpose)
      {
         W1d[q] = ip.weight;
      }
      basis.Eval(ip.x, d2q, d2qD);
      for (int d = 0; d < numDofs; ++d)
      {
         const double w = d2q[d];
         const double wD = d2qD[d];
         const int idx = dim0*q + dim1*d;
         B1d[idx] = w;
         G1d[idx] = wD;
      }
   }
   if (transpose)
   {
      mfem::Array<double> W(numQuad);
      for (int q = 0; q < numQuad; ++q)
      {
         const int qx = q % numQuad1D;
         const int qz = q / numQuad2D;
         const int qy = (q - qz*numQuad2D) / numQuad1D;
         double w = W1d[qx];
         if (dims > 1) { w *= W1d[qy]; }
         if (dims > 2) { w *= W1d[qz]; }
         W[q] = w;
      }
      maps->W = W;
   }
   mfem::Memcpy(maps->B, B1d, numQuad1D*numDofs*sizeof(double));
   mfem::Memcpy(maps->G, G1d, numQuad1D*numDofs*sizeof(double));
   return maps;
}

DofToQuad* DofToQuad::GetSimplexMaps(const FiniteElement& fe,
                                     const IntegrationRule& ir,
                                     const bool transpose)
{
   return GetSimplexMaps(fe, fe, ir, transpose);
}

DofToQuad* DofToQuad::GetSimplexMaps(const FiniteElement& trialFE,
                                     const FiniteElement& testFE,
                                     const IntegrationRule& ir,
                                     const bool transpose)
{
   std::stringstream ss;
   ss << "SimplexMap:"
      << " O1:" << trialFE.GetOrder()
      << " O2:" << testFE.GetOrder()
      << " Q:"  << ir.GetNPoints();
   std::string hash = ss.str();
   // If we've already made the dof-quad maps, reuse them
   if (AllDofQuadMaps.find(hash)!=AllDofQuadMaps.end())
   {
      return AllDofQuadMaps[hash];
   }
   DofToQuad *maps = new DofToQuad();
   AllDofQuadMaps[hash]=maps;
   maps->hash = hash;
   const DofToQuad* trialMaps = GetD2QSimplexMaps(trialFE, ir);
   const DofToQuad* testMaps  = GetD2QSimplexMaps(testFE, ir, true);
   maps->B = trialMaps->B;
   maps->G = trialMaps->G;
   maps->Bt = testMaps->B;
   maps->Gt = testMaps->G;
   maps->W = testMaps->W;
   delete trialMaps;
   delete testMaps;
   return maps;
}

DofToQuad* DofToQuad::GetD2QSimplexMaps(const FiniteElement& fe,
                                        const IntegrationRule& ir,
                                        const bool transpose)
{
   const int dims = fe.GetDim();
   const int numDofs = fe.GetDof();
   const int numQuad = ir.GetNPoints();
   std::stringstream ss ;
   ss << "D2QSimplexMap:"
      << " Dim:" << dims
      << " numDofs:" << numDofs
      << " numQuad:" << numQuad
      << " transpose:" << (transpose?"true":"false");
   std::string hash = ss.str();
   if (AllDofQuadMaps.find(hash)!=AllDofQuadMaps.end())
   {
      return AllDofQuadMaps[hash];
   }
   DofToQuad* maps = new DofToQuad();
   AllDofQuadMaps[hash]=maps;
   maps->hash = hash;
   maps->B.SetSize(numQuad*numDofs);
   maps->G.SetSize(dims*numQuad*numDofs);
   const int dim0 = (!transpose)?1:numDofs;
   const int dim1 = (!transpose)?numQuad:1;
   const int dim0D = (!transpose)?1:numQuad;
   const int dim1D = (!transpose)?dims:1;
   const int dim2D = dims*numQuad;
   if (transpose) // Initialize quad weights only for transpose
   {
      maps->W.SetSize(numQuad);
   }
   mfem::Vector d2q(numDofs);
   mfem::DenseMatrix d2qD(numDofs, dims);
   mfem::Array<double> W(numQuad);
   mfem::Array<double> B(numQuad*numDofs);
   mfem::Array<double> G(dims*numQuad*numDofs);
   for (int q = 0; q < numQuad; ++q)
   {
      const IntegrationPoint& ip = ir.IntPoint(q);
      if (transpose)
      {
         W[q] = ip.weight;
      }
      fe.CalcShape(ip, d2q);
      fe.CalcDShape(ip, d2qD);
      for (int d = 0; d < numDofs; ++d)
      {
         const double w = d2q[d];
         const int idx = dim0*q + dim1*d;
         B[idx] = w;
         for (int dim = 0; dim < dims; ++dim)
         {
            const double wD = d2qD(d, dim);
            const int idxD = dim0D*dim + dim1D*q + dim2D*d;
            G[idxD] = wD;
         }
      }
   }
   if (transpose)
   {
      mfem::Memcpy(maps->W, W, numQuad*sizeof(double));
   }
   mfem::Memcpy(maps->B, B, numQuad*numDofs*sizeof(double));
   mfem::Memcpy(maps->G, G, dims*numQuad*numDofs*sizeof(double));
   return maps;
}


static long sequence = -1;
static GeometryExtension *geom = NULL;

static void GeomFill(const int vdim,
                     const int NE, const int ND, const int NX,
                     const int* elementMap, int* eMap,
                     const double *_X, double *meshNodes)
{
   const DeviceArray d_elementMap(elementMap, ND*NE);
   DeviceArray d_eMap(eMap, ND*NE);
   const DeviceVector X(_X, NX);
   DeviceVector d_meshNodes(meshNodes, vdim*ND*NE);
   MFEM_FORALL(e, NE,
   {
      for (int d = 0; d < ND; ++d)
      {
         const int lid = d+ND*e;
         const int gid = d_elementMap[lid];
         d_eMap[lid] = gid;
         for (int v = 0; v < vdim; ++v)
         {
            const int moffset = v+vdim*lid;
            const int xoffset = v+vdim*gid;
            d_meshNodes[moffset] = X[xoffset];
         }
      }
   });
}

static void NodeCopyByVDim(const int elements,
                           const int numDofs,
                           const int ndofs,
                           const int dims,
                           const int* eMap,
                           const double* Sx,
                           double* nodes)
{
   MFEM_FORALL(e,elements,
   {
      for (int dof = 0; dof < numDofs; ++dof)
      {
         const int lid = dof+numDofs*e;
         const int gid = eMap[lid];
         for (int v = 0; v < dims; ++v)
         {
            const int moffset = v+dims*lid;
            const int voffset = gid+v*ndofs;
            nodes[moffset] = Sx[voffset];
         }
      }
   });
}

template<const int D1D,
         const int Q1D> static
void PAGeom2D(const int NE,
              const double* _B,
              const double* _G,
              const double* _X,
              double* _Xq,
              double* _J,
              double* _invJ,
              double* _detJ)
{
   const int ND = D1D*D1D;
   const int NQ = Q1D*Q1D;
   const DeviceTensor<2> B(_B, NQ,ND);
   const DeviceTensor<3> G(_G, 2,NQ,ND);
   const DeviceTensor<3> X(_X, 2,ND,NE);
   DeviceTensor<3> Xq(_Xq, 2,NQ,NE);
   DeviceTensor<4> J(_J, 2,2,NQ,NE);
   DeviceTensor<4> invJ(_invJ, 2,2,NQ,NE);
   DeviceMatrix detJ(_detJ, NQ,NE);
   MFEM_FORALL(e, NE,
   {
      double s_X[2*D1D*D1D];
      for (int q = 0; q < NQ; ++q)
      {
         for (int d = q; d < ND; d +=NQ)
         {
            s_X[0+d*2] = X(0,d,e);
            s_X[1+d*2] = X(1,d,e);
         }
      }
      for (int q = 0; q < NQ; ++q)
      {
         double X0  = 0; double X1  = 0;
         double J11 = 0; double J12 = 0;
         double J21 = 0; double J22 = 0;
         for (int d = 0; d < ND; ++d)
         {
            const double b = B(q,d);
            const double wx = G(0,q,d);
            const double wy = G(1,q,d);
            const double x = s_X[0+d*2];
            const double y = s_X[1+d*2];
            J11 += (wx * x); J12 += (wx * y);
            J21 += (wy * x); J22 += (wy * y);
            X0 += b*x; X1 += b*y;
         }
         Xq(0,q,e) = X0; Xq(1,q,e) = X1;
         const double r_detJ = (J11 * J22)-(J12 * J21);
         J(0,0,q,e) = J11;
         J(1,0,q,e) = J12;
         J(0,1,q,e) = J21;
         J(1,1,q,e) = J22;
         const double r_idetJ = 1.0 / r_detJ;
         invJ(0,0,q,e) =  J22 * r_idetJ;
         invJ(1,0,q,e) = -J12 * r_idetJ;
         invJ(0,1,q,e) = -J21 * r_idetJ;
         invJ(1,1,q,e) =  J11 * r_idetJ;
         detJ(q,e) = r_detJ;
      }
   });
}

template<const int D1D,
         const int Q1D> static
void PAGeom3D(const int NE,
              const double* _B,
              const double* _G,
              const double* _X,
              double* _Xq,
              double* _J,
              double* _invJ,
              double* _detJ)
{
   const int ND = D1D*D1D*D1D;
   const int NQ = Q1D*Q1D*Q1D;
   const DeviceTensor<2> B(_B, NQ,NE);
   const DeviceTensor<3> G(_G, 3,NQ,NE);
   const DeviceTensor<3> X(_X, 3,ND,NE);
   DeviceTensor<3> Xq(_Xq, 3,NQ,NE);
   DeviceTensor<4> J(_J, 3,3,NQ,NE);
   DeviceTensor<4> invJ(_invJ, 3,3,NQ,NE);
   DeviceMatrix detJ(_detJ, NQ,NE);
   MFEM_FORALL(e,NE,
   {
      double s_nodes[3*D1D*D1D*D1D];
      for (int q = 0; q < NQ; ++q)
      {
         for (int d = q; d < ND; d += NQ)
         {
            s_nodes[0+d*3] = X(0,d,e);
            s_nodes[1+d*3] = X(1,d,e);
            s_nodes[2+d*3] = X(2,d,e);
         }
      }
      for (int q = 0; q < NQ; ++q)
      {
         double J11 = 0; double J12 = 0; double J13 = 0;
         double J21 = 0; double J22 = 0; double J23 = 0;
         double J31 = 0; double J32 = 0; double J33 = 0;
         for (int d = 0; d < ND; ++d)
         {
            const double b = B(q,d);
            const double wx = G(0,q,d);
            const double wy = G(1,q,d);
            const double wz = G(2,q,d);
            const double x = s_nodes[0+d*3];
            const double y = s_nodes[1+d*3];
            const double z = s_nodes[2+d*3];
            J11 += (wx * x); J12 += (wx * y); J13 += (wx * z);
            J21 += (wy * x); J22 += (wy * y); J23 += (wy * z);
            J31 += (wz * x); J32 += (wz * y); J33 += (wz * z);
            Xq(0,q,e) = b*x; Xq(1,q,e) = b*y; Xq(2,q,e) = b*z;
         }
         const double r_detJ = ((J11 * J22 * J33) + (J12 * J23 * J31) +
                                (J13 * J21 * J32) - (J13 * J22 * J31) -
                                (J12 * J21 * J33) - (J11 * J23 * J32));
         J(0,0,q,e) = J11;
         J(1,0,q,e) = J12;
         J(2,0,q,e) = J13;
         J(0,1,q,e) = J21;
         J(1,1,q,e) = J22;
         J(2,1,q,e) = J23;
         J(0,2,q,e) = J31;
         J(1,2,q,e) = J32;
         J(2,2,q,e) = J33;
         const double r_idetJ = 1.0 / r_detJ;
         invJ(0,0,q,e) = r_idetJ * ((J22 * J33)-(J23 * J32));
         invJ(1,0,q,e) = r_idetJ * ((J32 * J13)-(J33 * J12));
         invJ(2,0,q,e) = r_idetJ * ((J12 * J23)-(J13 * J22));
         invJ(0,1,q,e) = r_idetJ * ((J23 * J31)-(J21 * J33));
         invJ(1,1,q,e) = r_idetJ * ((J33 * J11)-(J31 * J13));
         invJ(2,1,q,e) = r_idetJ * ((J13 * J21)-(J11 * J23));
         invJ(0,2,q,e) = r_idetJ * ((J21 * J32)-(J22 * J31));
         invJ(1,2,q,e) = r_idetJ * ((J31 * J12)-(J32 * J11));
         invJ(2,2,q,e) = r_idetJ * ((J11 * J22)-(J12 * J21));
         detJ(q,e) = r_detJ;
      }
   });
}

typedef void (*fIniGeom)(const int ne,
                         const double *B, const double *G, const double *X,
                         double *x, double *J, double *invJ, double *detJ);

static void PAGeom(const int dim,
                   const int D1D,
                   const int Q1D,
                   const int NE,
                   const double* B,
                   const double* G,
                   const double* X,
                   double* Xq,
                   double* J,
                   double* invJ,
                   double* detJ)
{
   const int id = (dim<<8)|(D1D)<<4|(Q1D);
   static std::unordered_map<int, fIniGeom> call =
   {
      // 2D
      {0x222,&PAGeom2D<2,2>},
      {0x223,&PAGeom2D<2,3>},
      {0x224,&PAGeom2D<2,4>},
      {0x225,&PAGeom2D<2,5>},
      {0x232,&PAGeom2D<3,2>},
      {0x234,&PAGeom2D<3,4>},
      {0x242,&PAGeom2D<4,2>},
      {0x244,&PAGeom2D<4,4>},
      {0x245,&PAGeom2D<4,5>},
      {0x246,&PAGeom2D<4,6>},
      {0x258,&PAGeom2D<5,8>},
      // 3D
      {0x323,&PAGeom3D<2,3>},
      {0x324,&PAGeom3D<2,4>},
      {0x325,&PAGeom3D<2,5>},
      {0x326,&PAGeom3D<2,6>},
      {0x334,&PAGeom3D<3,4>},
   };
   if (!call[id])
   {
      mfem::err << "\nUnknown kernel for PAGeom with "
                << "dim = " << dim << ", "
                << "D1D = " << D1D << ", "
                << "Q1D = " << Q1D << " (add in fem/bilininteg_ext.cpp).\n";
      mfem_error("PAGeom kernel not instantiated");
   }
   call[id](NE, B, G, X, Xq, J, invJ, detJ);
}

GeometryExtension* GeometryExtension::Get(const FiniteElementSpace& fes,
                                          const IntegrationRule& ir,
                                          const Vector& Sx)
{
   const Mesh *mesh = fes.GetMesh();
   const GridFunction *nodes = mesh->GetNodes();
   const FiniteElementSpace *fespace = nodes->FESpace();
   const FiniteElement *fe = fespace->GetFE(0);
   const IntegrationRule& ir1D = IntRules.Get(Geometry::SEGMENT,ir.GetOrder());
   const int dims     = fe->GetDim();
   const int numDofs  = fe->GetDof();
   const int D1D      = fe->GetOrder() + 1;
   const int Q1D      = ir1D.GetNPoints();
   const int elements = fespace->GetNE();
   const int ndofs    = fespace->GetNDofs();
   const DofToQuad* maps = DofToQuad::GetSimplexMaps(*fe, ir);
   NodeCopyByVDim(elements,numDofs,ndofs,dims,geom->eMap,Sx,geom->nodes);
   PAGeom(dims, D1D, Q1D, elements,
          maps->B, maps->G, geom->nodes,
          geom->X, geom->J, geom->invJ, geom->detJ);
   return geom;
}

GeometryExtension* GeometryExtension::Get(const FiniteElementSpace& fes,
                                          const IntegrationRule& ir)
{
   Mesh *mesh = fes.GetMesh();
   const bool geom_to_allocate = sequence < fes.GetSequence();
   sequence = fes.GetSequence();
   if (geom_to_allocate)
   {
      if (geom) { delete geom; }
      geom = new GeometryExtension();
   }
   mesh->EnsureNodes();
   const GridFunction *nodes = mesh->GetNodes();
   const mfem::FiniteElementSpace *fespace = nodes->FESpace();
   const mfem::FiniteElement *fe = fespace->GetFE(0);
   const IntegrationRule& ir1D = IntRules.Get(Geometry::SEGMENT,ir.GetOrder());
   const int dims     = fe->GetDim();
   const int elements = fespace->GetNE();
   const int numDofs  = fe->GetDof();
   const int D1D      = fe->GetOrder() + 1;
   const int Q1D      = ir1D.GetNPoints();
   const int numQuad  = ir.GetNPoints();
   const bool orderedByNODES = (fespace->GetOrdering() == Ordering::byNODES);
   if (orderedByNODES) { ReorderByVDim(nodes); }
   const int asize = dims*numDofs*elements;
   mfem::Array<double> meshNodes(asize);
   const Table& e2dTable = fespace->GetElementToDofTable();
   const int* elementMap = e2dTable.GetJ();
   mfem::Array<int> eMap(numDofs*elements);
   GeomFill(dims,
            elements,
            numDofs,
            nodes->Size(),
            elementMap,
            eMap,
            nodes->GetData(),
            meshNodes);
   if (geom_to_allocate)
   {
      geom->nodes.SetSize(dims*numDofs*elements);
      geom->eMap.SetSize(numDofs*elements);
   }
   geom->nodes = meshNodes;
   geom->eMap = eMap;
   // Reorder the original gf back
   if (orderedByNODES) { ReorderByNodes(nodes); }
   if (geom_to_allocate)
   {
      geom->X.SetSize(dims*numQuad*elements);
      geom->J.SetSize(dims*dims*numQuad*elements);
      geom->invJ.SetSize(dims*dims*numQuad*elements);
      geom->detJ.SetSize(numQuad*elements);
   }
   const DofToQuad* maps = DofToQuad::GetSimplexMaps(*fe, ir);
   PAGeom(dims, D1D, Q1D, elements,
          maps->B, maps->G, geom->nodes,
          geom->X, geom->J, geom->invJ, geom->detJ);
   delete maps;
   return geom;
}

void GeometryExtension::ReorderByVDim(const GridFunction *nodes)
{
   const mfem::FiniteElementSpace *fes = nodes->FESpace();
   const int size = nodes->Size();
   const int vdim = fes->GetVDim();
   const int ndofs = fes->GetNDofs();
   double *data = nodes->GetData();
   double *temp = new double[size];
   int k=0;
   for (int d = 0; d < ndofs; d++)
      for (int v = 0; v < vdim; v++)
      {
         temp[k++] = data[d+v*ndofs];
      }
   for (int i = 0; i < size; i++)
   {
      data[i] = temp[i];
   }
   delete [] temp;
}

void GeometryExtension::ReorderByNodes(const GridFunction *nodes)
{
   const mfem::FiniteElementSpace *fes = nodes->FESpace();
   const int size = nodes->Size();
   const int vdim = fes->GetVDim();
   const int ndofs = fes->GetNDofs();
   double *data = nodes->GetData();
   double *temp = new double[size];
   int k = 0;
   for (int j = 0; j < ndofs; j++)
      for (int i = 0; i < vdim; i++)
      {
         temp[j+i*ndofs] = data[k++];
      }
   for (int i = 0; i < size; i++)
   {
      data[i] = temp[i];
   }
   delete [] temp;
}

} // namespace mfem<|MERGE_RESOLUTION|>--- conflicted
+++ resolved
@@ -16,12 +16,7 @@
 #include <map>
 #include <cmath>
 #include <algorithm>
-<<<<<<< HEAD
 #include <unordered_map>
-#include "bilininteg.hpp"
-#include "bilininteg_ext.hpp"
-=======
->>>>>>> 6b10d4f7
 
 using namespace std;
 
