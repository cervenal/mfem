// Copyright (c) 2010, Lawrence Livermore National Security, LLC. Produced at
// the Lawrence Livermore National Laboratory. LLNL-CODE-443211. All Rights
// reserved. See file COPYRIGHT for details.
//
// This file is part of the MFEM library. For more information and source code
// availability see http://mfem.googlecode.com.
//
// MFEM is free software; you can redistribute it and/or modify it under the
// terms of the GNU Lesser General Public License (as published by the Free
// Software Foundation) version 2.1 dated February 1999.

#ifndef MFEM_COEFFICIENT
#define MFEM_COEFFICIENT

#include "../config.hpp"

namespace mfem
{

class Mesh;


/// Base class Coefficient that may optionally depend on time.
class Coefficient
{
protected:
   double time;

public:
   Coefficient() { time = 0.; }

   void SetTime(double t) { time = t; }
   double GetTime() { return time; }

   virtual double Eval(ElementTransformation &T,
                       const IntegrationPoint &ip) = 0;

   double Eval(ElementTransformation &T,
               const IntegrationPoint &ip, double t)
   {
      SetTime(t);
      return Eval(T, ip);
   }

   virtual ~Coefficient() { }
};


/// Subclass constant coefficient.
class ConstantCoefficient : public Coefficient
{
public:
   double constant;

   /// c is value of constant function
   explicit ConstantCoefficient(double c = 1.0) { constant=c; }

   /// Evaluate the coefficient
   virtual double Eval(ElementTransformation &T,
                       const IntegrationPoint &ip)
   { return(constant); }
};

/// class for piecewise constant coefficient
class PWConstCoefficient : public Coefficient
{
private:
   Vector constants;

public:

   /// Constructs a piecewise constant coefficient in NumOfSubD subdomains
   explicit PWConstCoefficient(int NumOfSubD = 0) : constants(NumOfSubD)
   { constants = 0.0; }

   /** c should be a vector defined by attributes, so for region with
       attribute i  c[i] is the coefficient in that region */
   PWConstCoefficient(Vector &c)
   { constants.SetSize(c.Size()); constants=c; }

   /// Member function to access or modify the value of the i-th constant
   double &operator()(int i) { return constants(i-1); }

   /// Set domain constants equal to the same constant c
   void operator=(double c) { constants = c; }

   /// Returns the number of constants
   int GetNConst() { return constants.Size(); }

   /// Evaluate the coefficient function
   virtual double Eval(ElementTransformation &T,
                       const IntegrationPoint &ip);
};

/// class for C-function coefficient
class FunctionCoefficient : public Coefficient
{
protected:
   double (*Function)(Vector &);
   double (*TDFunction)(Vector &, double);

public:
   /// Define a time-independent coefficient from a C-function
   FunctionCoefficient(double (*f)(Vector &))
   {
      Function = f;
      TDFunction = NULL;
   }

   /// Define a time-dependent coefficient from a C-function
   FunctionCoefficient(double (*tdf)(Vector &, double))
   {
      Function = NULL;
      TDFunction = tdf;
   }

   /// Evaluate coefficient
   virtual double Eval(ElementTransformation &T,
                       const IntegrationPoint &ip);
};

class GridFunction;

/// Coefficient defined by a GridFunction. This coefficient is mesh dependent.
class GridFunctionCoefficient : public Coefficient
{
private:
   GridFunction *GridF;
   int Component;

public:
   /** Construct GridFunctionCoefficient from a given GridFunction
       and optionally which component to use if it is a vector
       gridfunction. */
   GridFunctionCoefficient (GridFunction *gf, int comp = 1)
   { GridF = gf; Component = comp; }

   void SetGridFunction(GridFunction *gf) { GridF = gf; }

   virtual double Eval(ElementTransformation &T,
                       const IntegrationPoint &ip);
};

class TransformedCoefficient : public Coefficient
{
private:
   Coefficient * Q1;
   Coefficient * Q2;
   double (*Transform1)(double);
   double (*Transform2)(double,double);

public:
   TransformedCoefficient (Coefficient * q,double (*F)(double))
      : Q1(q), Transform1(F) { Q2 = 0; Transform2 = 0; }
   TransformedCoefficient (Coefficient * q1,Coefficient * q2,
                           double (*F)(double,double))
      : Q1(q1), Q2(q2), Transform2(F) { Transform1 = 0; }

   virtual double Eval(ElementTransformation &T, const IntegrationPoint &ip);
};

/// Delta function coefficient
class DeltaCoefficient : public Coefficient
{
private:
   double center[3], scale, tol;
   Coefficient *weight;

public:
   DeltaCoefficient();
   DeltaCoefficient(double x, double y, double s)
   { center[0] = x; center[1] = y; center[2] = 0.; scale = s; tol = 1e-12;
      weight = NULL; }
   DeltaCoefficient(double x, double y, double z, double s)
   { center[0] = x; center[1] = y; center[2] = z; scale = s; tol = 1e-12;
      weight = NULL; }
   void SetTol(double _tol) { tol = _tol; }
   void SetWeight(Coefficient *w) { weight = w; }
   const double *Center() { return center; }
   double Scale() { return scale; }
   double Tol() { return tol; }
   Coefficient *Weight() { return weight; }
   virtual double Eval(ElementTransformation &T, const IntegrationPoint &ip)
   { mfem_error("DeltaCoefficient::Eval"); return 0.; }
   virtual ~DeltaCoefficient() { delete weight; }
};

/// Coefficient defined on a subset of domain or boundary attributes
class RestrictedCoefficient : public Coefficient
{
private:
   Coefficient *c;
   Array<int> active_attr;

public:
   RestrictedCoefficient(Coefficient &_c, Array<int> &attr)
   { c = &_c; attr.Copy(active_attr); }

   virtual double Eval(ElementTransformation &T, const IntegrationPoint &ip)
   { return active_attr[T.Attribute-1] ? c->Eval(T, ip, GetTime()) : 0.0; }
};

class VectorCoefficient
{
protected:
   int vdim;
   double time;

public:
   VectorCoefficient(int vd) { vdim = vd; time = 0.; }

   void SetTime(double t) { time = t; }
   double GetTime() { return time; }

   /// Returns dimension of the vector.
   int GetVDim() { return vdim; }

   virtual void Eval(Vector &V, ElementTransformation &T,
                     const IntegrationPoint &ip) = 0;

   // General implementation using the Eval method for one IntegrationPoint.
   // Can be overloaded for more efficient implementation.
   virtual void Eval(DenseMatrix &M, ElementTransformation &T,
                     const IntegrationRule &ir);

   virtual ~VectorCoefficient() { }
};

class VectorConstantCoefficient : public VectorCoefficient
{
private:
   Vector vec;
public:
   VectorConstantCoefficient(const Vector &v)
      : VectorCoefficient(v.Size()), vec(v) { }
   using VectorCoefficient::Eval;
   virtual void Eval(Vector &V, ElementTransformation &T,
                     const IntegrationPoint &ip) { V = vec; }
};

class VectorFunctionCoefficient : public VectorCoefficient
{
private:
   void (*Function)(const Vector &, Vector &);
   void (*TDFunction)(const Vector &, double, Vector &);
   Coefficient *Q;

public:
   /// Construct a time-independent vector coefficient from a C-function
   VectorFunctionCoefficient(int dim, void (*F)(const Vector &, Vector &),
                             Coefficient *q = NULL)
      : VectorCoefficient(dim), Q(q)
   {
      Function = F;
      TDFunction = NULL;
   }

   /// Construct a time-dependent vector coefficient from a C-function
   VectorFunctionCoefficient(int dim,
                             void (*TDF)(const Vector &, double, Vector &),
                             Coefficient *q = NULL)
      : VectorCoefficient(dim), Q(q)
   {
      Function = NULL;
      TDFunction = TDF;
   }

   using VectorCoefficient::Eval;
   virtual void Eval(Vector &V, ElementTransformation &T,
                     const IntegrationPoint &ip);

   virtual ~VectorFunctionCoefficient() { }
};

/// Vector coefficient defined by an array of scalar coefficients.
class VectorArrayCoefficient : public VectorCoefficient
{
private:
   Array<Coefficient*> Coeff;

public:
   /// Construct vector of dim coefficients.
   explicit VectorArrayCoefficient(int dim);

   /// Returns i'th coefficient.
   Coefficient &GetCoeff(int i) { return *Coeff[i]; }

   Coefficient **GetCoeffs() { return Coeff; }

   /// Sets coefficient in the vector.
   void Set(int i, Coefficient *c) { Coeff[i] = c; }

   /// Evaluates i'th component of the vector.
   double Eval(int i, ElementTransformation &T, IntegrationPoint &ip)
   { return Coeff[i]->Eval(T, ip, GetTime()); }

   using VectorCoefficient::Eval;
   virtual void Eval(Vector &V, ElementTransformation &T,
                     const IntegrationPoint &ip);

   /// Destroys vector coefficient.
   virtual ~VectorArrayCoefficient();
};

/// Vector coefficient defined by a vector GridFunction
class VectorGridFunctionCoefficient : public VectorCoefficient
{
private:
   GridFunction *GridFunc;

public:
   VectorGridFunctionCoefficient(GridFunction *gf);

   virtual void Eval(Vector &V, ElementTransformation &T,
                     const IntegrationPoint &ip);

   virtual void Eval(DenseMatrix &M, ElementTransformation &T,
                     const IntegrationRule &ir);

   virtual ~VectorGridFunctionCoefficient() { }
};

/// VectorCoefficient defined on a subset of domain or boundary attributes
class VectorRestrictedCoefficient : public VectorCoefficient
{
private:
   VectorCoefficient *c;
   Array<int> active_attr;

public:
   VectorRestrictedCoefficient(VectorCoefficient &vc, Array<int> &attr)
      : VectorCoefficient(vc.GetVDim())
   { c = &vc; attr.Copy(active_attr); }

   virtual void Eval(Vector &V, ElementTransformation &T,
                     const IntegrationPoint &ip);

   virtual void Eval(DenseMatrix &M, ElementTransformation &T,
                     const IntegrationRule &ir);
};


class MatrixCoefficient
{
protected:
   int vdim;
   double time;

public:
   explicit MatrixCoefficient(int dim) { vdim = dim; time = 0.; }

   void SetTime(double t) { time = t; }
   double GetTime() { return time; }

   int GetVDim() { return vdim; }

   virtual void Eval(DenseMatrix &K, ElementTransformation &T,
                     const IntegrationPoint &ip) = 0;

   virtual ~MatrixCoefficient() { }
};

class MatrixFunctionCoefficient : public MatrixCoefficient
{
private:
   void (*Function)(const Vector &, DenseMatrix &);
   void (*TDFunction)(const Vector &, double, DenseMatrix &);

public:
   /// Construct a time-independent matrix coefficient from a C-function
   MatrixFunctionCoefficient(int dim, void (*F)(const Vector &, DenseMatrix &))
      : MatrixCoefficient(dim)
   {
      Function = F;
      TDFunction = NULL;
   }

   /// Construct a time-dependent matrix coefficient from a C-function
   MatrixFunctionCoefficient(int dim,
                             void (*TDF)(const Vector &, double, DenseMatrix &))
      : MatrixCoefficient(dim)
   {
      Function = NULL;
      TDFunction = TDF;
   }

   virtual void Eval(DenseMatrix &K, ElementTransformation &T,
                     const IntegrationPoint &ip);

   virtual ~MatrixFunctionCoefficient() { }
};

class MatrixArrayCoefficient : public MatrixCoefficient
{
private:
   Array<Coefficient *> Coeff;

public:

   explicit MatrixArrayCoefficient (int dim);

   Coefficient &GetCoeff (int i, int j) { return *Coeff[i*vdim+j]; }

   void Set(int i, int j, Coefficient * c) { Coeff[i*vdim+j] = c; }

   double Eval(int i, int j, ElementTransformation &T, IntegrationPoint &ip)
   { return Coeff[i*vdim+j] -> Eval(T, ip, GetTime()); }

   virtual void Eval(DenseMatrix &K, ElementTransformation &T,
                     const IntegrationPoint &ip);

   virtual ~MatrixArrayCoefficient();
};

/** Compute the Lp norm of a function f.
    \| f \|_{Lp} = ( \int_\Omega | f |^p d\Omega)^{1/p} */
double ComputeLpNorm(double p, Coefficient &coeff, Mesh &mesh,
                     const IntegrationRule *irs[]);

<<<<<<< HEAD
/** Compute the Lp norm of a vector function f = {f_i}_i=1...N.
    \| f \|_{Lp} = ( \sum_i \| f_i \|_{Lp}^p )^{1/p} */
double ComputeLpNorm(double p, VectorCoefficient &coeff, Mesh &mesh,
                     const IntegrationRule *irs[]);
=======
}
>>>>>>> 9dfcb363

#endif<|MERGE_RESOLUTION|>--- conflicted
+++ resolved
@@ -417,13 +417,11 @@
 double ComputeLpNorm(double p, Coefficient &coeff, Mesh &mesh,
                      const IntegrationRule *irs[]);
 
-<<<<<<< HEAD
 /** Compute the Lp norm of a vector function f = {f_i}_i=1...N.
     \| f \|_{Lp} = ( \sum_i \| f_i \|_{Lp}^p )^{1/p} */
 double ComputeLpNorm(double p, VectorCoefficient &coeff, Mesh &mesh,
                      const IntegrationRule *irs[]);
-=======
+
 }
->>>>>>> 9dfcb363
 
 #endif