// Copyright (c) 2010, Lawrence Livermore National Security, LLC. Produced at
// the Lawrence Livermore National Laboratory. LLNL-CODE-443211. All Rights
// reserved. See file COPYRIGHT for details.
//
// This file is part of the MFEM library. For more information and source code
// availability see http://mfem.org.
//
// MFEM is free software; you can redistribute it and/or modify it under the
// terms of the GNU Lesser General Public License (as published by the Free
// Software Foundation) version 2.1 dated February 1999.

// Implementation of Bilinear Form Integrators

#include "fem.hpp"
#include <cmath>
#include <algorithm>

using namespace std;

namespace mfem
{

<<<<<<< HEAD
=======
void BilinearFormIntegrator::AssemblePA(const FiniteElementSpace&)
{
   mfem_error ("BilinearFormIntegrator::Assemble (...)\n"
               "   is not implemented for this class.");
}

void BilinearFormIntegrator::AssembleDiagonalPA(Vector&) const
{
   mfem_error ("BilinearFormIntegrator::AssembleDiagonalPA (...)\n"
               "   is not implemented for this class.");
}

void BilinearFormIntegrator::AddMultPA(const Vector &, Vector &) const
{
   mfem_error ("BilinearFormIntegrator::MultAssembled (...)\n"
               "   is not implemented for this class.");
}

void BilinearFormIntegrator::AddMultTransposePA(const Vector &, Vector &) const
{
   mfem_error ("BilinearFormIntegrator::MultAssembledTranspose (...)\n"
               "   is not implemented for this class.");
}

>>>>>>> 41feec75
void BilinearFormIntegrator::AssembleElementMatrix (
   const FiniteElement &el, ElementTransformation &Trans,
   DenseMatrix &elmat )
{
   mfem_error ("BilinearFormIntegrator::AssembleElementMatrix (...)\n"
               "   is not implemented for this class.");
}

void BilinearFormIntegrator::AssembleElementMatrix2 (
   const FiniteElement &el1, const FiniteElement &el2,
   ElementTransformation &Trans, DenseMatrix &elmat )
{
   mfem_error ("BilinearFormIntegrator::AssembleElementMatrix2 (...)\n"
               "   is not implemented for this class.");
}

void BilinearFormIntegrator::AssembleFaceMatrix (
   const FiniteElement &el1, const FiniteElement &el2,
   FaceElementTransformations &Trans, DenseMatrix &elmat)
{
   mfem_error ("BilinearFormIntegrator::AssembleFaceMatrix (...)\n"
               "   is not implemented for this class.");
}

void BilinearFormIntegrator::AssembleFaceMatrix(
   const FiniteElement &trial_face_fe, const FiniteElement &test_fe1,
   const FiniteElement &test_fe2, FaceElementTransformations &Trans,
   DenseMatrix &elmat)
{
   MFEM_ABORT("AssembleFaceMatrix (mixed form) is not implemented for this"
              " Integrator class.");
}

void BilinearFormIntegrator::AssembleElementVector(
   const FiniteElement &el, ElementTransformation &Tr, const Vector &elfun,
   Vector &elvect)
{
   mfem_error("BilinearFormIntegrator::AssembleElementVector\n"
              "   is not implemented for this class.");
}


void TransposeIntegrator::AssembleElementMatrix (
   const FiniteElement &el, ElementTransformation &Trans, DenseMatrix &elmat)
{
   bfi -> AssembleElementMatrix (el, Trans, bfi_elmat);
   // elmat = bfi_elmat^t
   elmat.Transpose (bfi_elmat);
}

void TransposeIntegrator::AssembleElementMatrix2 (
   const FiniteElement &trial_fe, const FiniteElement &test_fe,
   ElementTransformation &Trans, DenseMatrix &elmat)
{
   bfi -> AssembleElementMatrix2 (test_fe, trial_fe, Trans, bfi_elmat);
   // elmat = bfi_elmat^t
   elmat.Transpose (bfi_elmat);
}

void TransposeIntegrator::AssembleFaceMatrix (
   const FiniteElement &el1, const FiniteElement &el2,
   FaceElementTransformations &Trans, DenseMatrix &elmat)
{
   bfi -> AssembleFaceMatrix (el1, el2, Trans, bfi_elmat);
   // elmat = bfi_elmat^t
   elmat.Transpose (bfi_elmat);
}

void LumpedIntegrator::AssembleElementMatrix (
   const FiniteElement &el, ElementTransformation &Trans, DenseMatrix &elmat)
{
   bfi -> AssembleElementMatrix (el, Trans, elmat);
   elmat.Lump();
}

void InverseIntegrator::AssembleElementMatrix(
   const FiniteElement &el, ElementTransformation &Trans, DenseMatrix &elmat)
{
   integrator->AssembleElementMatrix(el, Trans, elmat);
   elmat.Invert();
}

void SumIntegrator::AssembleElementMatrix(
   const FiniteElement &el, ElementTransformation &Trans, DenseMatrix &elmat)
{
   MFEM_ASSERT(integrators.Size() > 0, "empty SumIntegrator.");

   integrators[0]->AssembleElementMatrix(el, Trans, elmat);
   for (int i = 1; i < integrators.Size(); i++)
   {
      integrators[i]->AssembleElementMatrix(el, Trans, elem_mat);
      elmat += elem_mat;
   }
}

SumIntegrator::~SumIntegrator()
{
   if (own_integrators)
   {
      for (int i = 0; i < integrators.Size(); i++)
      {
         delete integrators[i];
      }
   }
}

void MixedScalarIntegrator::AssembleElementMatrix2(
   const FiniteElement &trial_fe, const FiniteElement &test_fe,
   ElementTransformation &Trans, DenseMatrix &elmat)
{
   MFEM_ASSERT(this->VerifyFiniteElementTypes(trial_fe, test_fe),
               this->FiniteElementTypeFailureMessage());

   int trial_nd = trial_fe.GetDof(), test_nd = test_fe.GetDof(), i;
   bool same_shapes = same_calc_shape && (&trial_fe == &test_fe);

#ifdef MFEM_THREAD_SAFE
   Vector test_shape(test_nd);
   Vector trial_shape;
#else
   test_shape.SetSize(test_nd);
#endif
   if (same_shapes)
   {
      trial_shape.NewDataAndSize(test_shape.GetData(), trial_nd);
   }
   else
   {
      trial_shape.SetSize(trial_nd);
   }

   elmat.SetSize(test_nd, trial_nd);

   const IntegrationRule *ir = IntRule;
   if (ir == NULL)
   {
      int ir_order = this->GetIntegrationOrder(trial_fe, test_fe, Trans);
      ir = &IntRules.Get(trial_fe.GetGeomType(), ir_order);
   }

   elmat = 0.0;
   for (i = 0; i < ir->GetNPoints(); i++)
   {
      const IntegrationPoint &ip = ir->IntPoint(i);
      Trans.SetIntPoint(&ip);

      this->CalcTestShape(test_fe, Trans, test_shape);
      this->CalcTrialShape(trial_fe, Trans, trial_shape);

      double w = Trans.Weight() * ip.weight;

      if (Q)
      {
         w *= Q->Eval(Trans, ip);
      }
      AddMult_a_VWt(w, test_shape, trial_shape, elmat);
   }
#ifndef MFEM_THREAD_SAFE
   if (same_shapes)
   {
      trial_shape.SetDataAndSize(NULL, 0);
   }
#endif
}

void MixedVectorIntegrator::AssembleElementMatrix2(
   const FiniteElement &trial_fe, const FiniteElement &test_fe,
   ElementTransformation &Trans, DenseMatrix &elmat)
{
   MFEM_ASSERT(this->VerifyFiniteElementTypes(trial_fe, test_fe),
               this->FiniteElementTypeFailureMessage());

   int trial_nd = trial_fe.GetDof(), test_nd = test_fe.GetDof(), i;
   int spaceDim = Trans.GetSpaceDim();
   bool same_shapes = same_calc_shape && (&trial_fe == &test_fe);

#ifdef MFEM_THREAD_SAFE
   Vector V(VQ ? VQ->GetVDim() : 0);
   Vector D(DQ ? DQ->GetVDim() : 0);
   DenseMatrix M(MQ ? MQ->GetVDim() : 0, MQ ? MQ->GetVDim() : 0);
   DenseMatrix test_shape(test_nd, spaceDim);
   DenseMatrix trial_shape;
   DenseMatrix test_shape_tmp(test_nd, spaceDim);
#else
   V.SetSize(VQ ? VQ->GetVDim() : 0);
   D.SetSize(DQ ? DQ->GetVDim() : 0);
   M.SetSize(MQ ? MQ->GetVDim() : 0, MQ ? MQ->GetVDim() : 0);
   test_shape.SetSize(test_nd, spaceDim);
   test_shape_tmp.SetSize(test_nd, spaceDim);
#endif
   if (same_shapes)
   {
      trial_shape.Reset(test_shape.Data(), trial_nd, spaceDim);
   }
   else
   {
      trial_shape.SetSize(trial_nd, spaceDim);
   }

   elmat.SetSize(test_nd, trial_nd);

   const IntegrationRule *ir = IntRule;
   if (ir == NULL)
   {
      int ir_order = this->GetIntegrationOrder(trial_fe, test_fe, Trans);
      ir = &IntRules.Get(trial_fe.GetGeomType(), ir_order);
   }

   elmat = 0.0;
   for (i = 0; i < ir->GetNPoints(); i++)
   {
      const IntegrationPoint &ip = ir->IntPoint(i);
      Trans.SetIntPoint(&ip);

      this->CalcTestShape(test_fe, Trans, test_shape);
      if (!same_shapes)
      {
         this->CalcTrialShape(trial_fe, Trans, trial_shape);
      }

      double w = Trans.Weight() * ip.weight;

      if (MQ)
      {
         MQ->Eval(M, Trans, ip);
         M *= w;
         Mult(test_shape, M, test_shape_tmp);
         AddMultABt(test_shape_tmp, trial_shape, elmat);
      }
      else if (DQ)
      {
         DQ->Eval(D, Trans, ip);
         D *= w;
         AddMultADBt(test_shape, D, trial_shape, elmat);
      }
      else if (VQ)
      {
         VQ->Eval(V, Trans, ip);
         V *= w;
         for (int j=0; j<test_nd; j++)
         {
            test_shape_tmp(j,0) = test_shape(j,1) * V(2) -
                                  test_shape(j,2) * V(1);
            test_shape_tmp(j,1) = test_shape(j,2) * V(0) -
                                  test_shape(j,0) * V(2);
            test_shape_tmp(j,2) = test_shape(j,0) * V(1) -
                                  test_shape(j,1) * V(0);
         }
         AddMultABt(test_shape_tmp, trial_shape, elmat);
      }
      else
      {
         if (Q)
         {
            w *= Q -> Eval (Trans, ip);
         }
         if (same_shapes)
         {
            AddMult_a_AAt (w, test_shape, elmat);
         }
         else
         {
            AddMult_a_ABt (w, test_shape, trial_shape, elmat);
         }
      }
   }
#ifndef MFEM_THREAD_SAFE
   if (same_shapes)
   {
      trial_shape.ClearExternalData();
   }
#endif
}

void MixedScalarVectorIntegrator::AssembleElementMatrix2(
   const FiniteElement &trial_fe, const FiniteElement &test_fe,
   ElementTransformation &Trans, DenseMatrix &elmat)
{
   MFEM_ASSERT(this->VerifyFiniteElementTypes(trial_fe, test_fe),
               this->FiniteElementTypeFailureMessage());

   const FiniteElement * vec_fe = transpose?&trial_fe:&test_fe;
   const FiniteElement * sca_fe = transpose?&test_fe:&trial_fe;

   int trial_nd = trial_fe.GetDof(), test_nd = test_fe.GetDof(), i;
   int sca_nd = sca_fe->GetDof();
   int vec_nd = vec_fe->GetDof();
   int spaceDim = Trans.GetSpaceDim();
   double vtmp;

#ifdef MFEM_THREAD_SAFE
   Vector V(VQ ? VQ->GetVDim() : 0);
   DenseMatrix vshape(vec_nd, spaceDim);
   Vector      shape(sca_nd);
   Vector      vshape_tmp(vec_nd);
#else
   V.SetSize(VQ ? VQ->GetVDim() : 0);
   vshape.SetSize(vec_nd, spaceDim);
   shape.SetSize(sca_nd);
   vshape_tmp.SetSize(vec_nd);
#endif

   Vector V_test(transpose?shape.GetData():vshape_tmp.GetData(),test_nd);
   Vector W_trial(transpose?vshape_tmp.GetData():shape.GetData(),trial_nd);

   elmat.SetSize(test_nd, trial_nd);

   const IntegrationRule *ir = IntRule;
   if (ir == NULL)
   {
      int ir_order = this->GetIntegrationOrder(trial_fe, test_fe, Trans);
      ir = &IntRules.Get(trial_fe.GetGeomType(), ir_order);
   }

   elmat = 0.0;
   for (i = 0; i < ir->GetNPoints(); i++)
   {
      const IntegrationPoint &ip = ir->IntPoint(i);
      Trans.SetIntPoint(&ip);

      this->CalcShape(*sca_fe, Trans, shape);
      this->CalcVShape(*vec_fe, Trans, vshape);

      double w = Trans.Weight() * ip.weight;

      VQ->Eval(V, Trans, ip);
      V *= w;

      if ( vec_fe->GetDim() == 2 && cross_2d )
      {
         vtmp = V[0];
         V[0] = -V[1];
         V[1] = vtmp;
      }

      vshape.Mult(V,vshape_tmp);

      AddMultVWt(V_test, W_trial, elmat);
   }
}


void GradientIntegrator::AssembleElementMatrix2(
   const FiniteElement &trial_fe, const FiniteElement &test_fe,
   ElementTransformation &Trans,  DenseMatrix &elmat)
{
   int dim = test_fe.GetDim();
   int trial_dof = trial_fe.GetDof();
   int test_dof = test_fe.GetDof();
   double c;
   Vector d_col;

   dshape.SetSize(trial_dof, dim);
   gshape.SetSize(trial_dof, dim);
   Jadj.SetSize(dim);
   shape.SetSize(test_dof);
   elmat.SetSize(dim * test_dof, trial_dof);

   const IntegrationRule *ir = IntRule ? IntRule : &GetRule(trial_fe, test_fe,
                                                            Trans);

   elmat = 0.0;
   elmat_comp.SetSize(test_dof, trial_dof);

   for (int i = 0; i < ir->GetNPoints(); i++)
   {
      const IntegrationPoint &ip = ir->IntPoint(i);

      trial_fe.CalcDShape(ip, dshape);
      test_fe.CalcShape(ip, shape);

      Trans.SetIntPoint(&ip);
      CalcAdjugate(Trans.Jacobian(), Jadj);

      Mult(dshape, Jadj, gshape);

      c = ip.weight;
      if (Q)
      {
         c *= Q->Eval(Trans, ip);
      }
      shape *= c;

      for (int d = 0; d < dim; ++d)
      {
         gshape.GetColumnReference(d, d_col);
         MultVWt(shape, d_col, elmat_comp);
         for (int jj = 0; jj < trial_dof; ++jj)
         {
            for (int ii = 0; ii < test_dof; ++ii)
            {
               elmat(d * test_dof + ii, jj) += elmat_comp(ii, jj);
            }
         }
      }
   }
}

const IntegrationRule &GradientIntegrator::GetRule(const FiniteElement
                                                   &trial_fe,
                                                   const FiniteElement &test_fe,
                                                   ElementTransformation &Trans)
{
   int order = Trans.OrderGrad(&trial_fe) + test_fe.GetOrder() + Trans.OrderJ();
   return IntRules.Get(trial_fe.GetGeomType(), order);
}


void DiffusionIntegrator::AssembleElementMatrix
( const FiniteElement &el, ElementTransformation &Trans,
  DenseMatrix &elmat )
{
   int nd = el.GetDof();
   int dim = el.GetDim();
   int spaceDim = Trans.GetSpaceDim();
   bool square = (dim == spaceDim);
   double w;

#ifdef MFEM_THREAD_SAFE
   DenseMatrix dshape(nd,dim), dshapedxt(nd,spaceDim), invdfdx(dim,spaceDim);
#else
   dshape.SetSize(nd,dim);
   dshapedxt.SetSize(nd,spaceDim);
   invdfdx.SetSize(dim,spaceDim);
#endif
   elmat.SetSize(nd);

   const IntegrationRule *ir = IntRule ? IntRule : &GetRule(el, el);

   elmat = 0.0;
   for (int i = 0; i < ir->GetNPoints(); i++)
   {
      const IntegrationPoint &ip = ir->IntPoint(i);
      el.CalcDShape(ip, dshape);

      Trans.SetIntPoint(&ip);
      w = Trans.Weight();
      w = ip.weight / (square ? w : w*w*w);
      // AdjugateJacobian = / adj(J),         if J is square
      //                    \ adj(J^t.J).J^t, otherwise
      Mult(dshape, Trans.AdjugateJacobian(), dshapedxt);
      if (!MQ)
      {
         if (Q)
         {
            w *= Q->Eval(Trans, ip); // w = c wq / det(J)
         }
         AddMult_a_AAt(w, dshapedxt, elmat);
      }
      else
      {
         MQ->Eval(invdfdx, Trans, ip);
         invdfdx *= w;
         Mult(dshapedxt, invdfdx, dshape);
         AddMultABt(dshape, dshapedxt, elmat);
      }
   }
}

void DiffusionIntegrator::AssembleElementMatrix2(
   const FiniteElement &trial_fe, const FiniteElement &test_fe,
   ElementTransformation &Trans, DenseMatrix &elmat)
{
   int tr_nd = trial_fe.GetDof();
   int te_nd = test_fe.GetDof();
   int dim = trial_fe.GetDim();
   int spaceDim = Trans.GetSpaceDim();
   bool square = (dim == spaceDim);
   double w;

#ifdef MFEM_THREAD_SAFE
   DenseMatrix dshape(tr_nd, dim), dshapedxt(tr_nd, spaceDim);
   DenseMatrix te_dshape(te_nd, dim), te_dshapedxt(te_nd, spaceDim);
   DenseMatrix invdfdx(dim, spaceDim);
#else
   dshape.SetSize(tr_nd, dim);
   dshapedxt.SetSize(tr_nd, spaceDim);
   te_dshape.SetSize(te_nd, dim);
   te_dshapedxt.SetSize(te_nd, spaceDim);
   invdfdx.SetSize(dim, spaceDim);
#endif
   elmat.SetSize(te_nd, tr_nd);

   const IntegrationRule *ir = IntRule ? IntRule : &GetRule(trial_fe, test_fe);

   elmat = 0.0;
   for (int i = 0; i < ir->GetNPoints(); i++)
   {
      const IntegrationPoint &ip = ir->IntPoint(i);
      trial_fe.CalcDShape(ip, dshape);
      test_fe.CalcDShape(ip, te_dshape);

      Trans.SetIntPoint(&ip);
      CalcAdjugate(Trans.Jacobian(), invdfdx);
      w = Trans.Weight();
      w = ip.weight / (square ? w : w*w*w);
      Mult(dshape, invdfdx, dshapedxt);
      Mult(te_dshape, invdfdx, te_dshapedxt);
      // invdfdx, dshape, and te_dshape no longer needed
      if (!MQ)
      {
         if (Q)
         {
            w *= Q->Eval(Trans, ip);
         }
         dshapedxt *= w;
         AddMultABt(te_dshapedxt, dshapedxt, elmat);
      }
      else
      {
         MQ->Eval(invdfdx, Trans, ip);
         invdfdx *= w;
         Mult(te_dshapedxt, invdfdx, te_dshape);
         AddMultABt(te_dshape, dshapedxt, elmat);
      }
   }
}

void DiffusionIntegrator::AssembleElementVector(
   const FiniteElement &el, ElementTransformation &Tr, const Vector &elfun,
   Vector &elvect)
{
   int nd = el.GetDof();
   int dim = el.GetDim();
   double w;

#ifdef MFEM_THREAD_SAFE
   DenseMatrix dshape(nd,dim), invdfdx(dim), mq(dim);
#else
   dshape.SetSize(nd,dim);
   invdfdx.SetSize(dim);
   mq.SetSize(dim);
#endif
   vec.SetSize(dim);
   pointflux.SetSize(dim);

   elvect.SetSize(nd);

   const IntegrationRule *ir = IntRule ? IntRule : &GetRule(el, el);

   elvect = 0.0;
   for (int i = 0; i < ir->GetNPoints(); i++)
   {
      const IntegrationPoint &ip = ir->IntPoint(i);
      el.CalcDShape(ip, dshape);

      Tr.SetIntPoint(&ip);
      CalcAdjugate(Tr.Jacobian(), invdfdx); // invdfdx = adj(J)
      w = ip.weight / Tr.Weight();

      if (!MQ)
      {
         dshape.MultTranspose(elfun, vec);
         invdfdx.MultTranspose(vec, pointflux);
         if (Q)
         {
            w *= Q->Eval(Tr, ip);
         }
      }
      else
      {

         dshape.MultTranspose(elfun, pointflux);
         invdfdx.MultTranspose(pointflux, vec);
         MQ->Eval(mq, Tr, ip);
         mq.Mult(vec, pointflux);
      }
      pointflux *= w;
      invdfdx.Mult(pointflux, vec);
      dshape.AddMult(vec, elvect);
   }
}

void DiffusionIntegrator::ComputeElementFlux
( const FiniteElement &el, ElementTransformation &Trans,
  Vector &u, const FiniteElement &fluxelem, Vector &flux, int with_coef )
{
   int i, j, nd, dim, spaceDim, fnd;

   nd = el.GetDof();
   dim = el.GetDim();
   spaceDim = Trans.GetSpaceDim();

#ifdef MFEM_THREAD_SAFE
   DenseMatrix dshape(nd,dim), invdfdx(dim, spaceDim);
#else
   dshape.SetSize(nd,dim);
   invdfdx.SetSize(dim, spaceDim);
#endif
   vec.SetSize(dim);
   pointflux.SetSize(spaceDim);

   const IntegrationRule &ir = fluxelem.GetNodes();
   fnd = ir.GetNPoints();
   flux.SetSize( fnd * spaceDim );

   for (i = 0; i < fnd; i++)
   {
      const IntegrationPoint &ip = ir.IntPoint(i);
      el.CalcDShape(ip, dshape);
      dshape.MultTranspose(u, vec);

      Trans.SetIntPoint (&ip);
      CalcInverse(Trans.Jacobian(), invdfdx);
      invdfdx.MultTranspose(vec, pointflux);

      if (!MQ)
      {
         if (Q && with_coef)
         {
            pointflux *= Q->Eval(Trans,ip);
         }
         for (j = 0; j < spaceDim; j++)
         {
            flux(fnd*j+i) = pointflux(j);
         }
      }
      else
      {
         // assuming dim == spaceDim
         MFEM_ASSERT(dim == spaceDim, "TODO");
         MQ->Eval(invdfdx, Trans, ip);
         invdfdx.Mult(pointflux, vec);
         for (j = 0; j < dim; j++)
         {
            flux(fnd*j+i) = vec(j);
         }
      }
   }
}

double DiffusionIntegrator::ComputeFluxEnergy
( const FiniteElement &fluxelem, ElementTransformation &Trans,
  Vector &flux, Vector* d_energy)
{
   int nd = fluxelem.GetDof();
   int dim = fluxelem.GetDim();
   int spaceDim = Trans.GetSpaceDim();

#ifdef MFEM_THREAD_SAFE
   DenseMatrix mq;
#endif

   shape.SetSize(nd);
   pointflux.SetSize(spaceDim);
   if (d_energy) { vec.SetSize(dim); }
   if (MQ) { mq.SetSize(dim); }

   int order = 2 * fluxelem.GetOrder(); // <--
   const IntegrationRule *ir = &IntRules.Get(fluxelem.GetGeomType(), order);

   double energy = 0.0;
   if (d_energy) { *d_energy = 0.0; }

   for (int i = 0; i < ir->GetNPoints(); i++)
   {
      const IntegrationPoint &ip = ir->IntPoint(i);
      fluxelem.CalcShape(ip, shape);

      pointflux = 0.0;
      for (int k = 0; k < spaceDim; k++)
      {
         for (int j = 0; j < nd; j++)
         {
            pointflux(k) += flux(k*nd+j)*shape(j);
         }
      }

      Trans.SetIntPoint(&ip);
      double w = Trans.Weight() * ip.weight;

      if (!MQ)
      {
         double e = (pointflux * pointflux);
         if (Q) { e *= Q->Eval(Trans, ip); }
         energy += w * e;
      }
      else
      {
         MQ->Eval(mq, Trans, ip);
         energy += w * mq.InnerProduct(pointflux, pointflux);
      }

      if (d_energy)
      {
         // transform pointflux to the ref. domain and integrate the components
         Trans.Jacobian().MultTranspose(pointflux, vec);
         for (int k = 0; k < dim; k++)
         {
            (*d_energy)[k] += w * vec[k] * vec[k];
         }
         // TODO: Q, MQ
      }
   }

   return energy;
}

const IntegrationRule &DiffusionIntegrator::GetRule(
   const FiniteElement &trial_fe, const FiniteElement &test_fe)
{
   int order;
   if (trial_fe.Space() == FunctionSpace::Pk)
   {
      order = trial_fe.GetOrder() + test_fe.GetOrder() - 2;
   }
   else
   {
      // order = 2*el.GetOrder() - 2;  // <-- this seems to work fine too
      order = trial_fe.GetOrder() + test_fe.GetOrder() + trial_fe.GetDim() - 1;
   }

   if (trial_fe.Space() == FunctionSpace::rQk)
   {
      return RefinedIntRules.Get(trial_fe.GetGeomType(), order);
   }
   return IntRules.Get(trial_fe.GetGeomType(), order);
}


void MassIntegrator::AssembleElementMatrix
( const FiniteElement &el, ElementTransformation &Trans,
  DenseMatrix &elmat )
{
   int nd = el.GetDof();
   // int dim = el.GetDim();
   double w;

#ifdef MFEM_THREAD_SAFE
   Vector shape;
#endif
   elmat.SetSize(nd);
   shape.SetSize(nd);

   const IntegrationRule *ir = IntRule ? IntRule : &GetRule(el, el, Trans);

   elmat = 0.0;
   for (int i = 0; i < ir->GetNPoints(); i++)
   {
      const IntegrationPoint &ip = ir->IntPoint(i);
      el.CalcShape(ip, shape);

      Trans.SetIntPoint (&ip);
      w = Trans.Weight() * ip.weight;
      if (Q)
      {
         w *= Q -> Eval(Trans, ip);
      }

      AddMult_a_VVt(w, shape, elmat);
   }
}

void MassIntegrator::AssembleElementMatrix2(
   const FiniteElement &trial_fe, const FiniteElement &test_fe,
   ElementTransformation &Trans, DenseMatrix &elmat)
{
   int tr_nd = trial_fe.GetDof();
   int te_nd = test_fe.GetDof();
   // int dim = trial_fe.GetDim();
   double w;

#ifdef MFEM_THREAD_SAFE
   Vector shape, te_shape;
#endif
   elmat.SetSize(te_nd, tr_nd);
   shape.SetSize(tr_nd);
   te_shape.SetSize(te_nd);

   const IntegrationRule *ir = IntRule ? IntRule :
                               &GetRule(trial_fe, test_fe, Trans);

   elmat = 0.0;
   for (int i = 0; i < ir->GetNPoints(); i++)
   {
      const IntegrationPoint &ip = ir->IntPoint(i);
      trial_fe.CalcShape(ip, shape);
      test_fe.CalcShape(ip, te_shape);

      Trans.SetIntPoint (&ip);
      w = Trans.Weight() * ip.weight;
      if (Q)
      {
         w *= Q -> Eval(Trans, ip);
      }

      te_shape *= w;
      AddMultVWt(te_shape, shape, elmat);
   }
}

const IntegrationRule &MassIntegrator::GetRule(const FiniteElement &trial_fe,
                                               const FiniteElement &test_fe,
                                               ElementTransformation &Trans)
{
   // int order = trial_fe.GetOrder() + test_fe.GetOrder();
   const int order = trial_fe.GetOrder() + test_fe.GetOrder() + Trans.OrderW();

   if (trial_fe.Space() == FunctionSpace::rQk)
   {
      return RefinedIntRules.Get(trial_fe.GetGeomType(), order);
   }
   return IntRules.Get(trial_fe.GetGeomType(), order);
}


void BoundaryMassIntegrator::AssembleFaceMatrix(
   const FiniteElement &el1, const FiniteElement &el2,
   FaceElementTransformations &Trans, DenseMatrix &elmat)
{
   MFEM_ASSERT(Trans.Elem2No < 0,
               "support for interior faces is not implemented");

   int nd1 = el1.GetDof();
   double w;

#ifdef MFEM_THREAD_SAFE
   Vector shape;
#endif
   elmat.SetSize(nd1);
   shape.SetSize(nd1);

   const IntegrationRule *ir = IntRule;
   if (ir == NULL)
   {
      int order = 2 * el1.GetOrder();

      ir = &IntRules.Get(Trans.FaceGeom, order);
   }

   elmat = 0.0;
   for (int i = 0; i < ir->GetNPoints(); i++)
   {
      const IntegrationPoint &ip = ir->IntPoint(i);
      IntegrationPoint eip;
      Trans.Loc1.Transform(ip, eip);
      el1.CalcShape(eip, shape);

      Trans.Face->SetIntPoint(&ip);
      w = Trans.Face->Weight() * ip.weight;
      if (Q)
      {
         w *= Q -> Eval(*Trans.Face, ip);
      }

      AddMult_a_VVt(w, shape, elmat);
   }
}


void ConvectionIntegrator::AssembleElementMatrix(
   const FiniteElement &el, ElementTransformation &Trans, DenseMatrix &elmat)
{
   int nd = el.GetDof();
   int dim = el.GetDim();

#ifdef MFEM_THREAD_SAFE
   DenseMatrix dshape, adjJ, Q_ir;
   Vector shape, vec2, BdFidxT;
#endif
   elmat.SetSize(nd);
   dshape.SetSize(nd,dim);
   adjJ.SetSize(dim);
   shape.SetSize(nd);
   vec2.SetSize(dim);
   BdFidxT.SetSize(nd);

   Vector vec1;

   const IntegrationRule *ir = IntRule;
   if (ir == NULL)
   {
      int order = Trans.OrderGrad(&el) + Trans.Order() + el.GetOrder();
      ir = &IntRules.Get(el.GetGeomType(), order);
   }

   Q->Eval(Q_ir, Trans, *ir);

   elmat = 0.0;
   for (int i = 0; i < ir->GetNPoints(); i++)
   {
      const IntegrationPoint &ip = ir->IntPoint(i);
      el.CalcDShape(ip, dshape);
      el.CalcShape(ip, shape);

      Trans.SetIntPoint(&ip);
      CalcAdjugate(Trans.Jacobian(), adjJ);
      Q_ir.GetColumnReference(i, vec1);
      vec1 *= alpha * ip.weight;

      adjJ.Mult(vec1, vec2);
      dshape.Mult(vec2, BdFidxT);

      AddMultVWt(shape, BdFidxT, elmat);
   }
}

void GroupConvectionIntegrator::AssembleElementMatrix(
   const FiniteElement &el, ElementTransformation &Trans, DenseMatrix &elmat)
{
   int nd = el.GetDof();
   int dim = el.GetDim();

   elmat.SetSize(nd);
   dshape.SetSize(nd,dim);
   adjJ.SetSize(dim);
   shape.SetSize(nd);
   grad.SetSize(nd,dim);

   const IntegrationRule *ir = IntRule;
   if (ir == NULL)
   {
      int order = Trans.OrderGrad(&el) + el.GetOrder();
      ir = &IntRules.Get(el.GetGeomType(), order);
   }

   Q->Eval(Q_nodal, Trans, el.GetNodes()); // sets the size of Q_nodal

   elmat = 0.0;
   for (int i = 0; i < ir->GetNPoints(); i++)
   {
      const IntegrationPoint &ip = ir->IntPoint(i);
      el.CalcDShape(ip, dshape);
      el.CalcShape(ip, shape);

      Trans.SetIntPoint(&ip);
      CalcAdjugate(Trans.Jacobian(), adjJ);

      Mult(dshape, adjJ, grad);

      double w = alpha * ip.weight;

      // elmat(k,l) += \sum_s w*shape(k)*Q_nodal(s,k)*grad(l,s)
      for (int k = 0; k < nd; k++)
      {
         double wsk = w*shape(k);
         for (int l = 0; l < nd; l++)
         {
            double a = 0.0;
            for (int s = 0; s < dim; s++)
            {
               a += Q_nodal(s,k)*grad(l,s);
            }
            elmat(k,l) += wsk*a;
         }
      }
   }
}


void VectorMassIntegrator::AssembleElementMatrix
( const FiniteElement &el, ElementTransformation &Trans,
  DenseMatrix &elmat )
{
   int nd = el.GetDof();
   int spaceDim = Trans.GetSpaceDim();

   double norm;

   // If vdim is not set, set it to the space dimension
   vdim = (vdim == -1) ? spaceDim : vdim;

   elmat.SetSize(nd*vdim);
   shape.SetSize(nd);
   partelmat.SetSize(nd);
   if (VQ)
   {
      vec.SetSize(vdim);
   }
   else if (MQ)
   {
      mcoeff.SetSize(vdim);
   }

   const IntegrationRule *ir = IntRule;
   if (ir == NULL)
   {
      int order = 2 * el.GetOrder() + Trans.OrderW() + Q_order;

      if (el.Space() == FunctionSpace::rQk)
      {
         ir = &RefinedIntRules.Get(el.GetGeomType(), order);
      }
      else
      {
         ir = &IntRules.Get(el.GetGeomType(), order);
      }
   }

   elmat = 0.0;
   for (int s = 0; s < ir->GetNPoints(); s++)
   {
      const IntegrationPoint &ip = ir->IntPoint(s);
      el.CalcShape(ip, shape);

      Trans.SetIntPoint (&ip);
      norm = ip.weight * Trans.Weight();

      MultVVt(shape, partelmat);

      if (VQ)
      {
         VQ->Eval(vec, Trans, ip);
         for (int k = 0; k < vdim; k++)
         {
            elmat.AddMatrix(norm*vec(k), partelmat, nd*k, nd*k);
         }
      }
      else if (MQ)
      {
         MQ->Eval(mcoeff, Trans, ip);
         for (int i = 0; i < vdim; i++)
            for (int j = 0; j < vdim; j++)
            {
               elmat.AddMatrix(norm*mcoeff(i,j), partelmat, nd*i, nd*j);
            }
      }
      else
      {
         if (Q)
         {
            norm *= Q->Eval(Trans, ip);
         }
         partelmat *= norm;
         for (int k = 0; k < vdim; k++)
         {
            elmat.AddMatrix(partelmat, nd*k, nd*k);
         }
      }
   }
}

void VectorMassIntegrator::AssembleElementMatrix2(
   const FiniteElement &trial_fe, const FiniteElement &test_fe,
   ElementTransformation &Trans, DenseMatrix &elmat)
{
   int tr_nd = trial_fe.GetDof();
   int te_nd = test_fe.GetDof();

   double norm;

   // If vdim is not set, set it to the space dimension
   vdim = (vdim == -1) ? Trans.GetSpaceDim() : vdim;

   elmat.SetSize(te_nd*vdim, tr_nd*vdim);
   shape.SetSize(tr_nd);
   te_shape.SetSize(te_nd);
   partelmat.SetSize(te_nd, tr_nd);
   if (VQ)
   {
      vec.SetSize(vdim);
   }
   else if (MQ)
   {
      mcoeff.SetSize(vdim);
   }

   const IntegrationRule *ir = IntRule;
   if (ir == NULL)
   {
      int order = (trial_fe.GetOrder() + test_fe.GetOrder() +
                   Trans.OrderW() + Q_order);

      if (trial_fe.Space() == FunctionSpace::rQk)
      {
         ir = &RefinedIntRules.Get(trial_fe.GetGeomType(), order);
      }
      else
      {
         ir = &IntRules.Get(trial_fe.GetGeomType(), order);
      }
   }

   elmat = 0.0;
   for (int s = 0; s < ir->GetNPoints(); s++)
   {
      const IntegrationPoint &ip = ir->IntPoint(s);
      trial_fe.CalcShape(ip, shape);
      test_fe.CalcShape(ip, te_shape);

      Trans.SetIntPoint(&ip);
      norm = ip.weight * Trans.Weight();

      MultVWt(te_shape, shape, partelmat);

      if (VQ)
      {
         VQ->Eval(vec, Trans, ip);
         for (int k = 0; k < vdim; k++)
         {
            elmat.AddMatrix(norm*vec(k), partelmat, te_nd*k, tr_nd*k);
         }
      }
      else if (MQ)
      {
         MQ->Eval(mcoeff, Trans, ip);
         for (int i = 0; i < vdim; i++)
            for (int j = 0; j < vdim; j++)
            {
               elmat.AddMatrix(norm*mcoeff(i,j), partelmat, te_nd*i, tr_nd*j);
            }
      }
      else
      {
         if (Q)
         {
            norm *= Q->Eval(Trans, ip);
         }
         partelmat *= norm;
         for (int k = 0; k < vdim; k++)
         {
            elmat.AddMatrix(partelmat, te_nd*k, tr_nd*k);
         }
      }
   }
}

void VectorFEDivergenceIntegrator::AssembleElementMatrix2(
   const FiniteElement &trial_fe, const FiniteElement &test_fe,
   ElementTransformation &Trans, DenseMatrix &elmat)
{
   int trial_nd = trial_fe.GetDof(), test_nd = test_fe.GetDof(), i;

#ifdef MFEM_THREAD_SAFE
   Vector divshape(trial_nd), shape(test_nd);
#else
   divshape.SetSize(trial_nd);
   shape.SetSize(test_nd);
#endif

   elmat.SetSize(test_nd, trial_nd);

   const IntegrationRule *ir = IntRule;
   if (ir == NULL)
   {
      int order = trial_fe.GetOrder() + test_fe.GetOrder() - 1; // <--
      ir = &IntRules.Get(trial_fe.GetGeomType(), order);
   }

   elmat = 0.0;
   for (i = 0; i < ir->GetNPoints(); i++)
   {
      const IntegrationPoint &ip = ir->IntPoint(i);
      trial_fe.CalcDivShape(ip, divshape);
      test_fe.CalcShape(ip, shape);
      double w = ip.weight;
      if (Q)
      {
         Trans.SetIntPoint(&ip);
         w *= Q->Eval(Trans, ip);
      }
      shape *= w;
      AddMultVWt(shape, divshape, elmat);
   }
}

void VectorFEWeakDivergenceIntegrator::AssembleElementMatrix2(
   const FiniteElement &trial_fe, const FiniteElement &test_fe,
   ElementTransformation &Trans, DenseMatrix &elmat)
{
   int trial_nd = trial_fe.GetDof(), test_nd = test_fe.GetDof(), i;
   int dim = trial_fe.GetDim();

   MFEM_ASSERT(test_fe.GetRangeType() == mfem::FiniteElement::SCALAR &&
               test_fe.GetMapType()   == mfem::FiniteElement::VALUE &&
               trial_fe.GetMapType()  == mfem::FiniteElement::H_CURL,
               "Trial space must be H(Curl) and test space must be H_1");

#ifdef MFEM_THREAD_SAFE
   DenseMatrix dshape(test_nd, dim);
   DenseMatrix dshapedxt(test_nd, dim);
   DenseMatrix vshape(trial_nd, dim);
   DenseMatrix invdfdx(dim);
#else
   dshape.SetSize(test_nd, dim);
   dshapedxt.SetSize(test_nd, dim);
   vshape.SetSize(trial_nd, dim);
   invdfdx.SetSize(dim);
#endif

   elmat.SetSize(test_nd, trial_nd);

   const IntegrationRule *ir = IntRule;
   if (ir == NULL)
   {
      // The integrand on the reference element is:
      //    -( Q/det(J) ) u_hat^T adj(J) adj(J)^T grad_hat(v_hat).
      //
      // For Trans in (P_k)^d, v_hat in P_l, u_hat in ND_m, and dim=sdim=d>=1
      // - J_{ij} is in P_{k-1}, so adj(J)_{ij} is in P_{(d-1)*(k-1)}
      // - so adj(J)^T grad_hat(v_hat) is in (P_{(d-1)*(k-1)+(l-1)})^d
      // - u_hat is in (P_m)^d
      // - adj(J)^T u_hat is in (P_{(d-1)*(k-1)+m})^d
      // - and u_hat^T adj(J) adj(J)^T grad_hat(v_hat) is in P_n with
      //   n = 2*(d-1)*(k-1)+(l-1)+m
      //
      // For Trans in (Q_k)^d, v_hat in Q_l, u_hat in ND_m, and dim=sdim=d>1
      // - J_{i*}, J's i-th row, is in ( Q_{k-1,k,k}, Q_{k,k-1,k}, Q_{k,k,k-1} )
      // - adj(J)_{*j} is in ( Q_{s,s-1,s-1}, Q_{s-1,s,s-1}, Q_{s-1,s-1,s} )
      //   with s = (d-1)*k
      // - adj(J)^T grad_hat(v_hat) is in Q_{(d-1)*k+(l-1)}
      // - u_hat is in ( Q_{m-1,m,m}, Q_{m,m-1,m}, Q_{m,m,m-1} )
      // - adj(J)^T u_hat is in Q_{(d-1)*k+(m-1)}
      // - and u_hat^T adj(J) adj(J)^T grad_hat(v_hat) is in Q_n with
      //   n = 2*(d-1)*k+(l-1)+(m-1)
      //
      // In the next formula we use the expressions for n with k=1, which means
      // that the term Q/det(J) is disregarded:
      int ir_order = (trial_fe.Space() == FunctionSpace::Pk) ?
                     (trial_fe.GetOrder() + test_fe.GetOrder() - 1) :
                     (trial_fe.GetOrder() + test_fe.GetOrder() + 2*(dim-2));
      ir = &IntRules.Get(trial_fe.GetGeomType(), ir_order);
   }

   elmat = 0.0;
   for (i = 0; i < ir->GetNPoints(); i++)
   {
      const IntegrationPoint &ip = ir->IntPoint(i);
      test_fe.CalcDShape(ip, dshape);

      Trans.SetIntPoint(&ip);
      CalcAdjugate(Trans.Jacobian(), invdfdx);
      Mult(dshape, invdfdx, dshapedxt);

      trial_fe.CalcVShape(Trans, vshape);

      double w = ip.weight;

      if (Q)
      {
         w *= Q->Eval(Trans, ip);
      }
      dshapedxt *= -w;

      AddMultABt(dshapedxt, vshape, elmat);
   }
}

void VectorFECurlIntegrator::AssembleElementMatrix2(
   const FiniteElement &trial_fe, const FiniteElement &test_fe,
   ElementTransformation &Trans, DenseMatrix &elmat)
{
   int trial_nd = trial_fe.GetDof(), test_nd = test_fe.GetDof(), i;
   int dim = trial_fe.GetDim();
   int dimc = (dim == 3) ? 3 : 1;

   MFEM_ASSERT(trial_fe.GetMapType() == mfem::FiniteElement::H_CURL ||
               test_fe.GetMapType() == mfem::FiniteElement::H_CURL,
               "At least one of the finite elements must be in H(Curl)");

   int curl_nd, vec_nd;
   if ( trial_fe.GetMapType() == mfem::FiniteElement::H_CURL )
   {
      curl_nd = trial_nd;
      vec_nd  = test_nd;
   }
   else
   {
      curl_nd = test_nd;
      vec_nd  = trial_nd;
   }

#ifdef MFEM_THREAD_SAFE
   DenseMatrix curlshapeTrial(curl_nd, dimc);
   DenseMatrix curlshapeTrial_dFT(curl_nd, dimc);
   DenseMatrix vshapeTest(vec_nd, dimc);
#else
   curlshapeTrial.SetSize(curl_nd, dimc);
   curlshapeTrial_dFT.SetSize(curl_nd, dimc);
   vshapeTest.SetSize(vec_nd, dimc);
#endif
   Vector shapeTest(vshapeTest.GetData(), vec_nd);

   elmat.SetSize(test_nd, trial_nd);

   const IntegrationRule *ir = IntRule;
   if (ir == NULL)
   {
      int order = trial_fe.GetOrder() + test_fe.GetOrder() - 1; // <--
      ir = &IntRules.Get(trial_fe.GetGeomType(), order);
   }

   elmat = 0.0;
   for (i = 0; i < ir->GetNPoints(); i++)
   {
      const IntegrationPoint &ip = ir->IntPoint(i);

      Trans.SetIntPoint(&ip);
      if (dim == 3)
      {
         if ( trial_fe.GetMapType() == mfem::FiniteElement::H_CURL )
         {
            trial_fe.CalcCurlShape(ip, curlshapeTrial);
            test_fe.CalcVShape(Trans, vshapeTest);
         }
         else
         {
            test_fe.CalcCurlShape(ip, curlshapeTrial);
            trial_fe.CalcVShape(Trans, vshapeTest);
         }
         MultABt(curlshapeTrial, Trans.Jacobian(), curlshapeTrial_dFT);
      }
      else
      {
         if ( trial_fe.GetMapType() == mfem::FiniteElement::H_CURL )
         {
            trial_fe.CalcCurlShape(ip, curlshapeTrial_dFT);
            test_fe.CalcShape(ip, shapeTest);
         }
         else
         {
            test_fe.CalcCurlShape(ip, curlshapeTrial_dFT);
            trial_fe.CalcShape(ip, shapeTest);
         }
      }

      double w = ip.weight;

      if (Q)
      {
         w *= Q->Eval(Trans, ip);
      }
      // Note: shapeTest points to the same data as vshapeTest
      vshapeTest *= w;
      if ( trial_fe.GetMapType() == mfem::FiniteElement::H_CURL )
      {
         AddMultABt(vshapeTest, curlshapeTrial_dFT, elmat);
      }
      else
      {
         AddMultABt(curlshapeTrial_dFT, vshapeTest, elmat);
      }
   }
}

void DerivativeIntegrator::AssembleElementMatrix2 (
   const FiniteElement &trial_fe,
   const FiniteElement &test_fe,
   ElementTransformation &Trans,
   DenseMatrix &elmat)
{
   int dim = trial_fe.GetDim();
   int trial_nd = trial_fe.GetDof();
   int test_nd = test_fe.GetDof();

   int i, l;
   double det;

   elmat.SetSize (test_nd,trial_nd);
   dshape.SetSize (trial_nd,dim);
   dshapedxt.SetSize(trial_nd,dim);
   dshapedxi.SetSize(trial_nd);
   invdfdx.SetSize(dim);
   shape.SetSize (test_nd);

   const IntegrationRule *ir = IntRule;
   if (ir == NULL)
   {
      int order;
      if (trial_fe.Space() == FunctionSpace::Pk)
      {
         order = trial_fe.GetOrder() + test_fe.GetOrder() - 1;
      }
      else
      {
         order = trial_fe.GetOrder() + test_fe.GetOrder() + dim;
      }

      if (trial_fe.Space() == FunctionSpace::rQk)
      {
         ir = &RefinedIntRules.Get(trial_fe.GetGeomType(), order);
      }
      else
      {
         ir = &IntRules.Get(trial_fe.GetGeomType(), order);
      }
   }

   elmat = 0.0;
   for (i = 0; i < ir->GetNPoints(); i++)
   {
      const IntegrationPoint &ip = ir->IntPoint(i);

      trial_fe.CalcDShape(ip, dshape);

      Trans.SetIntPoint (&ip);
      CalcInverse (Trans.Jacobian(), invdfdx);
      det = Trans.Weight();
      Mult (dshape, invdfdx, dshapedxt);

      test_fe.CalcShape(ip, shape);

      for (l = 0; l < trial_nd; l++)
      {
         dshapedxi(l) = dshapedxt(l,xi);
      }

      shape *= Q->Eval(Trans,ip) * det * ip.weight;
      AddMultVWt (shape, dshapedxi, elmat);
   }
}

void CurlCurlIntegrator::AssembleElementMatrix
( const FiniteElement &el, ElementTransformation &Trans,
  DenseMatrix &elmat )
{
   int nd = el.GetDof();
   int dim = el.GetDim();
   int dimc = (dim == 3) ? 3 : 1;
   double w;

#ifdef MFEM_THREAD_SAFE
   DenseMatrix curlshape(nd,dimc), curlshape_dFt(nd,dimc), M;
#else
   curlshape.SetSize(nd,dimc);
   curlshape_dFt.SetSize(nd,dimc);
#endif
   elmat.SetSize(nd);
   if (MQ) { M.SetSize(dimc); }

   const IntegrationRule *ir = IntRule;
   if (ir == NULL)
   {
      int order;
      if (el.Space() == FunctionSpace::Pk)
      {
         order = 2*el.GetOrder() - 2;
      }
      else
      {
         order = 2*el.GetOrder();
      }

      ir = &IntRules.Get(el.GetGeomType(), order);
   }

   elmat = 0.0;
   for (int i = 0; i < ir->GetNPoints(); i++)
   {
      const IntegrationPoint &ip = ir->IntPoint(i);

      Trans.SetIntPoint (&ip);

      w = ip.weight / Trans.Weight();

      if ( dim == 3 )
      {
         el.CalcCurlShape(ip, curlshape);
         MultABt(curlshape, Trans.Jacobian(), curlshape_dFt);
      }
      else
      {
         el.CalcCurlShape(ip, curlshape_dFt);
      }

      if (MQ)
      {
         MQ->Eval(M, Trans, ip);
         M *= w;
         Mult(curlshape_dFt, M, curlshape);
         AddMultABt(curlshape, curlshape_dFt, elmat);
      }
      else if (Q)
      {
         w *= Q->Eval(Trans, ip);
         AddMult_a_AAt(w, curlshape_dFt, elmat);
      }
      else
      {
         AddMult_a_AAt(w, curlshape_dFt, elmat);
      }
   }
}

void CurlCurlIntegrator
::ComputeElementFlux(const FiniteElement &el, ElementTransformation &Trans,
                     Vector &u, const FiniteElement &fluxelem, Vector &flux,
                     int with_coef)
{
#ifdef MFEM_THREAD_SAFE
   DenseMatrix projcurl;
#endif

   fluxelem.ProjectCurl(el, Trans, projcurl);

   flux.SetSize(projcurl.Height());
   projcurl.Mult(u, flux);

   // TODO: Q, wcoef?
}

double CurlCurlIntegrator::ComputeFluxEnergy(const FiniteElement &fluxelem,
                                             ElementTransformation &Trans,
                                             Vector &flux, Vector *d_energy)
{
   int nd = fluxelem.GetDof();
   int dim = fluxelem.GetDim();

#ifdef MFEM_THREAD_SAFE
   DenseMatrix vshape;
#endif
   vshape.SetSize(nd, dim);
   pointflux.SetSize(dim);
   if (d_energy) { vec.SetSize(dim); }

   int order = 2 * fluxelem.GetOrder(); // <--
   const IntegrationRule &ir = IntRules.Get(fluxelem.GetGeomType(), order);

   double energy = 0.0;
   if (d_energy) { *d_energy = 0.0; }

   Vector* pfluxes = NULL;
   if (d_energy)
   {
      pfluxes = new Vector[ir.GetNPoints()];
   }

   for (int i = 0; i < ir.GetNPoints(); i++)
   {
      const IntegrationPoint &ip = ir.IntPoint(i);
      Trans.SetIntPoint(&ip);

      fluxelem.CalcVShape(Trans, vshape);
      // fluxelem.CalcVShape(ip, vshape);
      vshape.MultTranspose(flux, pointflux);

      double w = Trans.Weight() * ip.weight;

      double e = w * (pointflux * pointflux);

      if (Q)
      {
         // TODO
      }

      energy += e;

#if ANISO_EXPERIMENTAL
      if (d_energy)
      {
         pfluxes[i].SetSize(dim);
         Trans.Jacobian().MultTranspose(pointflux, pfluxes[i]);

         /*
           DenseMatrix Jadj(dim, dim);
           CalcAdjugate(Trans.Jacobian(), Jadj);
           pfluxes[i].SetSize(dim);
           Jadj.Mult(pointflux, pfluxes[i]);
         */

         // pfluxes[i] = pointflux;
      }
#endif
   }

   if (d_energy)
   {
#if ANISO_EXPERIMENTAL
      *d_energy = 0.0;
      Vector tmp;

      int n = (int) round(pow(ir.GetNPoints(), 1.0/3.0));
      MFEM_ASSERT(n*n*n == ir.GetNPoints(), "");

      // hack: get total variation of 'pointflux' in the x,y,z directions
      for (int k = 0; k < n; k++)
         for (int l = 0; l < n; l++)
            for (int m = 0; m < n; m++)
            {
               Vector &vec = pfluxes[(k*n + l)*n + m];
               if (m > 0)
               {
                  tmp = vec; tmp -= pfluxes[(k*n + l)*n + (m-1)];
                  (*d_energy)[0] += (tmp * tmp);
               }
               if (l > 0)
               {
                  tmp = vec; tmp -= pfluxes[(k*n + (l-1))*n + m];
                  (*d_energy)[1] += (tmp * tmp);
               }
               if (k > 0)
               {
                  tmp = vec; tmp -= pfluxes[((k-1)*n + l)*n + m];
                  (*d_energy)[2] += (tmp * tmp);
               }
            }
#else
      *d_energy = 1.0;
#endif

      delete [] pfluxes;
   }

   return energy;
}

void VectorCurlCurlIntegrator::AssembleElementMatrix(
   const FiniteElement &el, ElementTransformation &Trans, DenseMatrix &elmat)
{
   int dim = el.GetDim();
   int dof = el.GetDof();
   int cld = (dim*(dim-1))/2;

#ifdef MFEM_THREAD_SAFE
   DenseMatrix dshape_hat(dof, dim), dshape(dof, dim);
   DenseMatrix curlshape(dim*dof, cld), Jadj(dim);
#else
   dshape_hat.SetSize(dof, dim);
   dshape.SetSize(dof, dim);
   curlshape.SetSize(dim*dof, cld);
   Jadj.SetSize(dim);
#endif

   const IntegrationRule *ir = IntRule;
   if (ir == NULL)
   {
      // use the same integration rule as diffusion
      int order = 2 * Trans.OrderGrad(&el);
      ir = &IntRules.Get(el.GetGeomType(), order);
   }

   elmat.SetSize(dof*dim);
   elmat = 0.0;
   for (int i = 0; i < ir->GetNPoints(); i++)
   {
      const IntegrationPoint &ip = ir->IntPoint(i);
      el.CalcDShape(ip, dshape_hat);

      Trans.SetIntPoint(&ip);
      CalcAdjugate(Trans.Jacobian(), Jadj);
      double w = ip.weight / Trans.Weight();

      Mult(dshape_hat, Jadj, dshape);
      dshape.GradToCurl(curlshape);

      if (Q)
      {
         w *= Q->Eval(Trans, ip);
      }

      AddMult_a_AAt(w, curlshape, elmat);
   }
}

double VectorCurlCurlIntegrator::GetElementEnergy(
   const FiniteElement &el, ElementTransformation &Tr, const Vector &elfun)
{
   int dim = el.GetDim();
   int dof = el.GetDof();

#ifdef MFEM_THREAD_SAFE
   DenseMatrix dshape_hat(dof, dim), Jadj(dim), grad_hat(dim), grad(dim);
#else
   dshape_hat.SetSize(dof, dim);

   Jadj.SetSize(dim);
   grad_hat.SetSize(dim);
   grad.SetSize(dim);
#endif
   DenseMatrix elfun_mat(elfun.GetData(), dof, dim);

   const IntegrationRule *ir = IntRule;
   if (ir == NULL)
   {
      // use the same integration rule as diffusion
      int order = 2 * Tr.OrderGrad(&el);
      ir = &IntRules.Get(el.GetGeomType(), order);
   }

   double energy = 0.;
   for (int i = 0; i < ir->GetNPoints(); i++)
   {
      const IntegrationPoint &ip = ir->IntPoint(i);
      el.CalcDShape(ip, dshape_hat);

      MultAtB(elfun_mat, dshape_hat, grad_hat);

      Tr.SetIntPoint(&ip);
      CalcAdjugate(Tr.Jacobian(), Jadj);
      double w = ip.weight / Tr.Weight();

      Mult(grad_hat, Jadj, grad);

      if (dim == 2)
      {
         double curl = grad(0,1) - grad(1,0);
         w *= curl * curl;
      }
      else
      {
         double curl_x = grad(2,1) - grad(1,2);
         double curl_y = grad(0,2) - grad(2,0);
         double curl_z = grad(1,0) - grad(0,1);
         w *= curl_x * curl_x + curl_y * curl_y + curl_z * curl_z;
      }

      if (Q)
      {
         w *= Q->Eval(Tr, ip);
      }

      energy += w;
   }

   elfun_mat.ClearExternalData();

   return 0.5 * energy;
}


void VectorFEMassIntegrator::AssembleElementMatrix(
   const FiniteElement &el,
   ElementTransformation &Trans,
   DenseMatrix &elmat)
{
   int dof = el.GetDof();
   int spaceDim = Trans.GetSpaceDim();

   double w;

#ifdef MFEM_THREAD_SAFE
   Vector D(VQ ? VQ->GetVDim() : 0);
   DenseMatrix trial_vshape(dof, spaceDim);
   DenseMatrix K(MQ ? MQ->GetVDim() : 0, MQ ? MQ->GetVDim() : 0);
#else
   trial_vshape.SetSize(dof, spaceDim);
   D.SetSize(VQ ? VQ->GetVDim() : 0);
   K.SetSize(MQ ? MQ->GetVDim() : 0, MQ ? MQ->GetVDim() : 0);
#endif
   DenseMatrix tmp(trial_vshape.Height(), K.Width());

   elmat.SetSize(dof);
   elmat = 0.0;

   const IntegrationRule *ir = IntRule;
   if (ir == NULL)
   {
      // int order = 2 * el.GetOrder();
      int order = Trans.OrderW() + 2 * el.GetOrder();
      ir = &IntRules.Get(el.GetGeomType(), order);
   }

   for (int i = 0; i < ir->GetNPoints(); i++)
   {
      const IntegrationPoint &ip = ir->IntPoint(i);

      Trans.SetIntPoint (&ip);

      el.CalcVShape(Trans, trial_vshape);

      w = ip.weight * Trans.Weight();
      if (MQ)
      {
         MQ->Eval(K, Trans, ip);
         K *= w;
         Mult(trial_vshape,K,tmp);
         AddMultABt(tmp,trial_vshape,elmat);
      }
      else if (VQ)
      {
         VQ->Eval(D, Trans, ip);
         D *= w;
         AddMultADAt(trial_vshape, D, elmat);
      }
      else
      {
         if (Q)
         {
            w *= Q -> Eval (Trans, ip);
         }
         AddMult_a_AAt (w, trial_vshape, elmat);
      }
   }
}

void VectorFEMassIntegrator::AssembleElementMatrix2(
   const FiniteElement &trial_fe, const FiniteElement &test_fe,
   ElementTransformation &Trans, DenseMatrix &elmat)
{
   if ( test_fe.GetRangeType() == FiniteElement::SCALAR && VQ )
   {
      // assume test_fe is scalar FE and trial_fe is vector FE
      int dim  = test_fe.GetDim();
      int trial_dof = trial_fe.GetDof();
      int test_dof = test_fe.GetDof();
      double w;

      if (MQ)
         mfem_error("VectorFEMassIntegrator::AssembleElementMatrix2(...)\n"
                    "   is not implemented for tensor materials");

#ifdef MFEM_THREAD_SAFE
      DenseMatrix trial_vshape(trial_dof, dim);
      Vector shape(test_dof);
      Vector D(dim);
#else
      trial_vshape.SetSize(trial_dof, dim);
      shape.SetSize(test_dof);
      D.SetSize(dim);
#endif

      elmat.SetSize (test_dof, trial_dof);

      const IntegrationRule *ir = IntRule;
      if (ir == NULL)
      {
         int order = (Trans.OrderW() + test_fe.GetOrder() + trial_fe.GetOrder());
         ir = &IntRules.Get(test_fe.GetGeomType(), order);
      }

      elmat = 0.0;
      for (int i = 0; i < ir->GetNPoints(); i++)
      {
         const IntegrationPoint &ip = ir->IntPoint(i);

         Trans.SetIntPoint (&ip);

         trial_fe.CalcVShape(Trans, trial_vshape);
         test_fe.CalcShape(ip, shape);

         w = ip.weight * Trans.Weight();
         VQ->Eval(D, Trans, ip);
         D *= w;

         for (int d = 0; d < dim; d++)
         {
            for (int j = 0; j < test_dof; j++)
            {
               for (int k = 0; k < trial_dof; k++)
               {
                  elmat(j, k) += D[d] * shape(j) * trial_vshape(k, d);
               }
            }
         }
      }
   }
   else if ( test_fe.GetRangeType() == FiniteElement::SCALAR )
   {
      // assume test_fe is scalar FE and trial_fe is vector FE
      int dim  = test_fe.GetDim();
      int trial_dof = trial_fe.GetDof();
      int test_dof = test_fe.GetDof();
      double w;

      if (VQ || MQ)
         mfem_error("VectorFEMassIntegrator::AssembleElementMatrix2(...)\n"
                    "   is not implemented for vector/tensor permeability");

#ifdef MFEM_THREAD_SAFE
      DenseMatrix trial_vshape(trial_dof, dim);
      Vector shape(test_dof);
#else
      trial_vshape.SetSize(trial_dof, dim);
      shape.SetSize(test_dof);
#endif

      elmat.SetSize (dim*test_dof, trial_dof);

      const IntegrationRule *ir = IntRule;
      if (ir == NULL)
      {
         int order = (Trans.OrderW() + test_fe.GetOrder() + trial_fe.GetOrder());
         ir = &IntRules.Get(test_fe.GetGeomType(), order);
      }

      elmat = 0.0;
      for (int i = 0; i < ir->GetNPoints(); i++)
      {
         const IntegrationPoint &ip = ir->IntPoint(i);

         Trans.SetIntPoint (&ip);

         trial_fe.CalcVShape(Trans, trial_vshape);
         test_fe.CalcShape(ip, shape);

         w = ip.weight * Trans.Weight();
         if (Q)
         {
            w *= Q -> Eval (Trans, ip);
         }

         for (int d = 0; d < dim; d++)
         {
            for (int j = 0; j < test_dof; j++)
            {
               for (int k = 0; k < trial_dof; k++)
               {
                  elmat(d * test_dof + j, k) += w * shape(j) * trial_vshape(k, d);
               }
            }
         }
      }
   }
   else
   {
      // assume both test_fe and trial_fe are vector FE
      int dim  = test_fe.GetDim();
      int trial_dof = trial_fe.GetDof();
      int test_dof = test_fe.GetDof();
      double w;

      if (VQ || MQ)
         mfem_error("VectorFEMassIntegrator::AssembleElementMatrix2(...)\n"
                    "   is not implemented for vector/tensor permeability");

#ifdef MFEM_THREAD_SAFE
      DenseMatrix trial_vshape(trial_dof, dim);
      DenseMatrix test_vshape(test_dof,dim);
#else
      trial_vshape.SetSize(trial_dof, dim);
      test_vshape.SetSize(test_dof,dim);
#endif

      elmat.SetSize (test_dof, trial_dof);

      const IntegrationRule *ir = IntRule;
      if (ir == NULL)
      {
         int order = (Trans.OrderW() + test_fe.GetOrder() + trial_fe.GetOrder());
         ir = &IntRules.Get(test_fe.GetGeomType(), order);
      }

      elmat = 0.0;
      for (int i = 0; i < ir->GetNPoints(); i++)
      {
         const IntegrationPoint &ip = ir->IntPoint(i);

         Trans.SetIntPoint (&ip);

         trial_fe.CalcVShape(Trans, trial_vshape);
         test_fe.CalcVShape(Trans, test_vshape);

         w = ip.weight * Trans.Weight();
         if (Q)
         {
            w *= Q -> Eval (Trans, ip);
         }

         for (int d = 0; d < dim; d++)
         {
            for (int j = 0; j < test_dof; j++)
            {
               for (int k = 0; k < trial_dof; k++)
               {
                  elmat(j, k) += w * test_vshape(j, d) * trial_vshape(k, d);
               }
            }
         }
      }
   }
}

void VectorDivergenceIntegrator::AssembleElementMatrix2(
   const FiniteElement &trial_fe,
   const FiniteElement &test_fe,
   ElementTransformation &Trans,
   DenseMatrix &elmat)
{
   int dim  = trial_fe.GetDim();
   int trial_dof = trial_fe.GetDof();
   int test_dof = test_fe.GetDof();
   double c;

   dshape.SetSize (trial_dof, dim);
   gshape.SetSize (trial_dof, dim);
   Jadj.SetSize (dim);
   divshape.SetSize (dim*trial_dof);
   shape.SetSize (test_dof);

   elmat.SetSize (test_dof, dim*trial_dof);

   const IntegrationRule *ir = IntRule ? IntRule : &GetRule(trial_fe, test_fe,
                                                            Trans);

   elmat = 0.0;

   for (int i = 0; i < ir -> GetNPoints(); i++)
   {
      const IntegrationPoint &ip = ir->IntPoint(i);

      trial_fe.CalcDShape (ip, dshape); // dshape = grad phi_j at ip
      test_fe.CalcShape (ip, shape);    // shape  = p_i at ip

      Trans.SetIntPoint (&ip);
      CalcAdjugate(Trans.Jacobian(), Jadj);

      Mult (dshape, Jadj, gshape); // gshape = dshape * Jadj

      gshape.GradToDiv (divshape); // Reshape into long "divergence" vector

      c = ip.weight;
      if (Q)
      {
         c *= Q -> Eval (Trans, ip);
      }

      // elmat += c * shape * divshape ^ t
      shape *= c;
      AddMultVWt (shape, divshape, elmat);
   }
}

const IntegrationRule &VectorDivergenceIntegrator::GetRule(
   const FiniteElement &trial_fe,
   const FiniteElement &test_fe,
   ElementTransformation &Trans)
{
   int order = Trans.OrderGrad(&trial_fe) + test_fe.GetOrder() + Trans.OrderJ();
   return IntRules.Get(trial_fe.GetGeomType(), order);
}


void DivDivIntegrator::AssembleElementMatrix(
   const FiniteElement &el,
   ElementTransformation &Trans,
   DenseMatrix &elmat)
{
   int dof = el.GetDof();
   double c;

#ifdef MFEM_THREAD_SAFE
   Vector divshape(dof);
#else
   divshape.SetSize(dof);
#endif
   elmat.SetSize(dof);

   const IntegrationRule *ir = IntRule;
   if (ir == NULL)
   {
      int order = 2 * el.GetOrder() - 2; // <--- OK for RTk
      ir = &IntRules.Get(el.GetGeomType(), order);
   }

   elmat = 0.0;

   for (int i = 0; i < ir -> GetNPoints(); i++)
   {
      const IntegrationPoint &ip = ir->IntPoint(i);

      el.CalcDivShape (ip, divshape);

      Trans.SetIntPoint (&ip);
      c = ip.weight / Trans.Weight();

      if (Q)
      {
         c *= Q -> Eval (Trans, ip);
      }

      // elmat += c * divshape * divshape ^ t
      AddMult_a_VVt (c, divshape, elmat);
   }
}


void VectorDiffusionIntegrator::AssembleElementMatrix(
   const FiniteElement &el,
   ElementTransformation &Trans,
   DenseMatrix &elmat)
{
   int dim = el.GetDim();
   int dof = el.GetDof();

   double norm;

   elmat.SetSize (dim * dof);

   Jinv.  SetSize (dim);
   dshape.SetSize (dof, dim);
   gshape.SetSize (dof, dim);
   pelmat.SetSize (dof);

   const IntegrationRule *ir = IntRule;
   if (ir == NULL)
   {
      // integrand is rational function if det(J) is not constant
      int order = 2 * Trans.OrderGrad(&el); // order of the numerator
      if (el.Space() == FunctionSpace::rQk)
      {
         ir = &RefinedIntRules.Get(el.GetGeomType(), order);
      }
      else
      {
         ir = &IntRules.Get(el.GetGeomType(), order);
      }
   }

   elmat = 0.0;

   for (int i = 0; i < ir -> GetNPoints(); i++)
   {
      const IntegrationPoint &ip = ir->IntPoint(i);

      el.CalcDShape (ip, dshape);

      Trans.SetIntPoint (&ip);
      norm = ip.weight * Trans.Weight();
      CalcInverse (Trans.Jacobian(), Jinv);

      Mult (dshape, Jinv, gshape);

      MultAAt (gshape, pelmat);

      if (Q)
      {
         norm *= Q -> Eval (Trans, ip);
      }

      pelmat *= norm;

      for (int d = 0; d < dim; d++)
      {
         for (int k = 0; k < dof; k++)
            for (int l = 0; l < dof; l++)
            {
               elmat (dof*d+k, dof*d+l) += pelmat (k, l);
            }
      }
   }
}

void VectorDiffusionIntegrator::AssembleElementVector(
   const FiniteElement &el, ElementTransformation &Tr,
   const Vector &elfun, Vector &elvect)
{
   int dim = el.GetDim(); // assuming vector_dim == reference_dim
   int dof = el.GetDof();
   double w;

   Jinv.SetSize(dim);
   dshape.SetSize(dof, dim);
   pelmat.SetSize(dim);
   gshape.SetSize(dim);

   elvect.SetSize(dim*dof);
   DenseMatrix mat_in(elfun.GetData(), dof, dim);
   DenseMatrix mat_out(elvect.GetData(), dof, dim);

   const IntegrationRule *ir = IntRule;
   if (ir == NULL)
   {
      // integrant is rational function if det(J) is not constant
      int order = 2 * Tr.OrderGrad(&el); // order of the numerator
      ir = (el.Space() == FunctionSpace::rQk) ?
           &RefinedIntRules.Get(el.GetGeomType(), order) :
           &IntRules.Get(el.GetGeomType(), order);
   }

   elvect = 0.0;
   for (int i = 0; i < ir->GetNPoints(); i++)
   {
      const IntegrationPoint &ip = ir->IntPoint(i);

      Tr.SetIntPoint(&ip);
      CalcAdjugate(Tr.Jacobian(), Jinv);
      w = ip.weight / Tr.Weight();
      if (Q)
      {
         w *= Q->Eval(Tr, ip);
      }
      MultAAt(Jinv, gshape);
      gshape *= w;

      el.CalcDShape(ip, dshape);

      MultAtB(mat_in, dshape, pelmat);
      MultABt(pelmat, gshape, Jinv);
      AddMultABt(dshape, Jinv, mat_out);
   }
}


void ElasticityIntegrator::AssembleElementMatrix(
   const FiniteElement &el, ElementTransformation &Trans, DenseMatrix &elmat)
{
   int dof = el.GetDof();
   int dim = el.GetDim();
   double w, L, M;

   MFEM_ASSERT(dim == Trans.GetSpaceDim(), "");

#ifdef MFEM_THREAD_SAFE
   DenseMatrix dshape(dof, dim), gshape(dof, dim), pelmat(dof);
   Vector divshape(dim*dof);
#else
   dshape.SetSize(dof, dim);
   gshape.SetSize(dof, dim);
   pelmat.SetSize(dof);
   divshape.SetSize(dim*dof);
#endif

   elmat.SetSize(dof * dim);

   const IntegrationRule *ir = IntRule;
   if (ir == NULL)
   {
      int order = 2 * Trans.OrderGrad(&el); // correct order?
      ir = &IntRules.Get(el.GetGeomType(), order);
   }

   elmat = 0.0;

   for (int i = 0; i < ir -> GetNPoints(); i++)
   {
      const IntegrationPoint &ip = ir->IntPoint(i);

      el.CalcDShape(ip, dshape);

      Trans.SetIntPoint(&ip);
      w = ip.weight * Trans.Weight();
      Mult(dshape, Trans.InverseJacobian(), gshape);
      MultAAt(gshape, pelmat);
      gshape.GradToDiv (divshape);

      M = mu->Eval(Trans, ip);
      if (lambda)
      {
         L = lambda->Eval(Trans, ip);
      }
      else
      {
         L = q_lambda * M;
         M = q_mu * M;
      }

      if (L != 0.0)
      {
         AddMult_a_VVt(L * w, divshape, elmat);
      }

      if (M != 0.0)
      {
         for (int d = 0; d < dim; d++)
         {
            for (int k = 0; k < dof; k++)
               for (int l = 0; l < dof; l++)
               {
                  elmat (dof*d+k, dof*d+l) += (M * w) * pelmat(k, l);
               }
         }
         for (int i = 0; i < dim; i++)
            for (int j = 0; j < dim; j++)
            {
               for (int k = 0; k < dof; k++)
                  for (int l = 0; l < dof; l++)
                  {
                     elmat(dof*i+k, dof*j+l) +=
                        (M * w) * gshape(k, j) * gshape(l, i);
                  }
            }
      }
   }
}

void ElasticityIntegrator::ComputeElementFlux(
   const mfem::FiniteElement &el, ElementTransformation &Trans,
   Vector &u, const mfem::FiniteElement &fluxelem, Vector &flux,
   int with_coef)
{
   const int dof = el.GetDof();
   const int dim = el.GetDim();
   const int tdim = dim*(dim+1)/2; // num. entries in a symmetric tensor
   double L, M;

   MFEM_ASSERT(dim == 2 || dim == 3,
               "dimension is not supported: dim = " << dim);
   MFEM_ASSERT(dim == Trans.GetSpaceDim(), "");
   MFEM_ASSERT(fluxelem.GetMapType() == FiniteElement::VALUE, "");
   MFEM_ASSERT(dynamic_cast<const NodalFiniteElement*>(&fluxelem), "");

#ifdef MFEM_THREAD_SAFE
   DenseMatrix dshape(dof, dim);
#else
   dshape.SetSize(dof, dim);
#endif

   double gh_data[9], grad_data[9];
   DenseMatrix gh(gh_data, dim, dim);
   DenseMatrix grad(grad_data, dim, dim);

   const IntegrationRule &ir = fluxelem.GetNodes();
   const int fnd = ir.GetNPoints();
   flux.SetSize(fnd * tdim);

   DenseMatrix loc_data_mat(u.GetData(), dof, dim);
   for (int i = 0; i < fnd; i++)
   {
      const IntegrationPoint &ip = ir.IntPoint(i);
      el.CalcDShape(ip, dshape);
      MultAtB(loc_data_mat, dshape, gh);

      Trans.SetIntPoint(&ip);
      Mult(gh, Trans.InverseJacobian(), grad);

      M = mu->Eval(Trans, ip);
      if (lambda)
      {
         L = lambda->Eval(Trans, ip);
      }
      else
      {
         L = q_lambda * M;
         M = q_mu * M;
      }

      // stress = 2*M*e(u) + L*tr(e(u))*I, where
      //   e(u) = (1/2)*(grad(u) + grad(u)^T)
      const double M2 = 2.0*M;
      if (dim == 2)
      {
         L *= (grad(0,0) + grad(1,1));
         // order of the stress entries: s_xx, s_yy, s_xy
         flux(i+fnd*0) = M2*grad(0,0) + L;
         flux(i+fnd*1) = M2*grad(1,1) + L;
         flux(i+fnd*2) = M*(grad(0,1) + grad(1,0));
      }
      else if (dim == 3)
      {
         L *= (grad(0,0) + grad(1,1) + grad(2,2));
         // order of the stress entries: s_xx, s_yy, s_zz, s_xy, s_xz, s_yz
         flux(i+fnd*0) = M2*grad(0,0) + L;
         flux(i+fnd*1) = M2*grad(1,1) + L;
         flux(i+fnd*2) = M2*grad(2,2) + L;
         flux(i+fnd*3) = M*(grad(0,1) + grad(1,0));
         flux(i+fnd*4) = M*(grad(0,2) + grad(2,0));
         flux(i+fnd*5) = M*(grad(1,2) + grad(2,1));
      }
   }
}

double ElasticityIntegrator::ComputeFluxEnergy(const FiniteElement &fluxelem,
                                               ElementTransformation &Trans,
                                               Vector &flux, Vector *d_energy)
{
   const int dof = fluxelem.GetDof();
   const int dim = fluxelem.GetDim();
   const int tdim = dim*(dim+1)/2; // num. entries in a symmetric tensor
   double L, M;

   // The MFEM_ASSERT constraints in ElasticityIntegrator::ComputeElementFlux
   // are assumed here too.
   MFEM_ASSERT(d_energy == NULL, "anisotropic estimates are not supported");
   MFEM_ASSERT(flux.Size() == dof*tdim, "invalid 'flux' vector");

#ifndef MFEM_THREAD_SAFE
   shape.SetSize(dof);
#else
   Vector shape(dof);
#endif
   double pointstress_data[6];
   Vector pointstress(pointstress_data, tdim);

   // View of the 'flux' vector as a (dof x tdim) matrix
   DenseMatrix flux_mat(flux.GetData(), dof, tdim);

   // Use the same integration rule as in AssembleElementMatrix, replacing 'el'
   // with 'fluxelem' when 'IntRule' is not set.
   // Should we be using a different (more accurate) rule here?
   const IntegrationRule *ir = IntRule;
   if (ir == NULL)
   {
      int order = 2 * Trans.OrderGrad(&fluxelem);
      ir = &IntRules.Get(fluxelem.GetGeomType(), order);
   }

   double energy = 0.0;

   for (int i = 0; i < ir->GetNPoints(); i++)
   {
      const IntegrationPoint &ip = ir->IntPoint(i);
      fluxelem.CalcShape(ip, shape);

      flux_mat.MultTranspose(shape, pointstress);

      Trans.SetIntPoint(&ip);
      double w = Trans.Weight() * ip.weight;

      M = mu->Eval(Trans, ip);
      if (lambda)
      {
         L = lambda->Eval(Trans, ip);
      }
      else
      {
         L = q_lambda * M;
         M = q_mu * M;
      }

      // The strain energy density at a point is given by (1/2)*(s : e) where s
      // and e are the stress and strain tensors, respectively. Since we only
      // have the stress, we need to compute the strain from the stress:
      //    s = 2*mu*e + lambda*tr(e)*I
      // Taking trace on both sides we find:
      //    tr(s) = 2*mu*tr(e) + lambda*tr(e)*dim = (2*mu + dim*lambda)*tr(e)
      // which gives:
      //    tr(e) = tr(s)/(2*mu + dim*lambda)
      // Then from the first identity above we can find the strain:
      //    e = (1/(2*mu))*(s - lambda*tr(e)*I)

      double pt_e; // point strain energy density
      const double *s = pointstress_data;
      if (dim == 2)
      {
         // s entries: s_xx, s_yy, s_xy
         const double tr_e = (s[0] + s[1])/(2*(M + L));
         L *= tr_e;
         pt_e = (0.25/M)*(s[0]*(s[0] - L) + s[1]*(s[1] - L) + 2*s[2]*s[2]);
      }
      else // (dim == 3)
      {
         // s entries: s_xx, s_yy, s_zz, s_xy, s_xz, s_yz
         const double tr_e = (s[0] + s[1] + s[2])/(2*M + 3*L);
         L *= tr_e;
         pt_e = (0.25/M)*(s[0]*(s[0] - L) + s[1]*(s[1] - L) + s[2]*(s[2] - L) +
                          2*(s[3]*s[3] + s[4]*s[4] + s[5]*s[5]));
      }

      energy += w * pt_e;
   }

   return energy;
}

void DGTraceIntegrator::AssembleFaceMatrix(const FiniteElement &el1,
                                           const FiniteElement &el2,
                                           FaceElementTransformations &Trans,
                                           DenseMatrix &elmat)
{
   int dim, ndof1, ndof2;

   double un, a, b, w;

   dim = el1.GetDim();
   ndof1 = el1.GetDof();
   Vector vu(dim), nor(dim);

   if (Trans.Elem2No >= 0)
   {
      ndof2 = el2.GetDof();
   }
   else
   {
      ndof2 = 0;
   }

   shape1.SetSize(ndof1);
   shape2.SetSize(ndof2);
   elmat.SetSize(ndof1 + ndof2);
   elmat = 0.0;

   const IntegrationRule *ir = IntRule;
   if (ir == NULL)
   {
      int order;
      // Assuming order(u)==order(mesh)
      if (Trans.Elem2No >= 0)
         order = (min(Trans.Elem1->OrderW(), Trans.Elem2->OrderW()) +
                  2*max(el1.GetOrder(), el2.GetOrder()));
      else
      {
         order = Trans.Elem1->OrderW() + 2*el1.GetOrder();
      }
      if (el1.Space() == FunctionSpace::Pk)
      {
         order++;
      }
      ir = &IntRules.Get(Trans.FaceGeom, order);
   }

   for (int p = 0; p < ir->GetNPoints(); p++)
   {
      const IntegrationPoint &ip = ir->IntPoint(p);
      IntegrationPoint eip1, eip2;
      Trans.Loc1.Transform(ip, eip1);
      if (ndof2)
      {
         Trans.Loc2.Transform(ip, eip2);
      }
      el1.CalcShape(eip1, shape1);

      Trans.Face->SetIntPoint(&ip);
      Trans.Elem1->SetIntPoint(&eip1);

      u->Eval(vu, *Trans.Elem1, eip1);

      if (dim == 1)
      {
         nor(0) = 2*eip1.x - 1.0;
      }
      else
      {
         CalcOrtho(Trans.Face->Jacobian(), nor);
      }

      un = vu * nor;
      a = 0.5 * alpha * un;
      b = beta * fabs(un);
      // note: if |alpha/2|==|beta| then |a|==|b|, i.e. (a==b) or (a==-b)
      //       and therefore two blocks in the element matrix contribution
      //       (from the current quadrature point) are 0

      if (rho)
      {
         double rho_p;
         if (un >= 0.0 && ndof2)
         {
            Trans.Elem2->SetIntPoint(&eip2);
            rho_p = rho->Eval(*Trans.Elem2, eip2);
         }
         else
         {
            rho_p = rho->Eval(*Trans.Elem1, eip1);
         }
         a *= rho_p;
         b *= rho_p;
      }

      w = ip.weight * (a+b);
      if (w != 0.0)
      {
         for (int i = 0; i < ndof1; i++)
            for (int j = 0; j < ndof1; j++)
            {
               elmat(i, j) += w * shape1(i) * shape1(j);
            }
      }

      if (ndof2)
      {
         el2.CalcShape(eip2, shape2);

         if (w != 0.0)
            for (int i = 0; i < ndof2; i++)
               for (int j = 0; j < ndof1; j++)
               {
                  elmat(ndof1+i, j) -= w * shape2(i) * shape1(j);
               }

         w = ip.weight * (b-a);
         if (w != 0.0)
         {
            for (int i = 0; i < ndof2; i++)
               for (int j = 0; j < ndof2; j++)
               {
                  elmat(ndof1+i, ndof1+j) += w * shape2(i) * shape2(j);
               }

            for (int i = 0; i < ndof1; i++)
               for (int j = 0; j < ndof2; j++)
               {
                  elmat(i, ndof1+j) -= w * shape1(i) * shape2(j);
               }
         }
      }
   }
}

void DGDiffusionIntegrator::AssembleFaceMatrix(
   const FiniteElement &el1, const FiniteElement &el2,
   FaceElementTransformations &Trans, DenseMatrix &elmat)
{
   int dim, ndof1, ndof2, ndofs;
   bool kappa_is_nonzero = (kappa != 0.);
   double w, wq = 0.0;

   dim = el1.GetDim();
   ndof1 = el1.GetDof();

   nor.SetSize(dim);
   nh.SetSize(dim);
   ni.SetSize(dim);
   adjJ.SetSize(dim);
   if (MQ)
   {
      mq.SetSize(dim);
   }

   shape1.SetSize(ndof1);
   dshape1.SetSize(ndof1, dim);
   dshape1dn.SetSize(ndof1);
   if (Trans.Elem2No >= 0)
   {
      ndof2 = el2.GetDof();
      shape2.SetSize(ndof2);
      dshape2.SetSize(ndof2, dim);
      dshape2dn.SetSize(ndof2);
   }
   else
   {
      ndof2 = 0;
   }

   ndofs = ndof1 + ndof2;
   elmat.SetSize(ndofs);
   elmat = 0.0;
   if (kappa_is_nonzero)
   {
      jmat.SetSize(ndofs);
      jmat = 0.;
   }

   const IntegrationRule *ir = IntRule;
   if (ir == NULL)
   {
      // a simple choice for the integration order; is this OK?
      int order;
      if (ndof2)
      {
         order = 2*max(el1.GetOrder(), el2.GetOrder());
      }
      else
      {
         order = 2*el1.GetOrder();
      }
      ir = &IntRules.Get(Trans.FaceGeom, order);
   }

   // assemble: < {(Q \nabla u).n},[v] >      --> elmat
   //           kappa < {h^{-1} Q} [u],[v] >  --> jmat
   for (int p = 0; p < ir->GetNPoints(); p++)
   {
      const IntegrationPoint &ip = ir->IntPoint(p);
      IntegrationPoint eip1, eip2;

      Trans.Loc1.Transform(ip, eip1);
      Trans.Face->SetIntPoint(&ip);
      if (dim == 1)
      {
         nor(0) = 2*eip1.x - 1.0;
      }
      else
      {
         CalcOrtho(Trans.Face->Jacobian(), nor);
      }

      el1.CalcShape(eip1, shape1);
      el1.CalcDShape(eip1, dshape1);
      Trans.Elem1->SetIntPoint(&eip1);
      w = ip.weight/Trans.Elem1->Weight();
      if (ndof2)
      {
         w /= 2;
      }
      if (!MQ)
      {
         if (Q)
         {
            w *= Q->Eval(*Trans.Elem1, eip1);
         }
         ni.Set(w, nor);
      }
      else
      {
         nh.Set(w, nor);
         MQ->Eval(mq, *Trans.Elem1, eip1);
         mq.MultTranspose(nh, ni);
      }
      CalcAdjugate(Trans.Elem1->Jacobian(), adjJ);
      adjJ.Mult(ni, nh);
      if (kappa_is_nonzero)
      {
         wq = ni * nor;
      }
      // Note: in the jump term, we use 1/h1 = |nor|/det(J1) which is
      // independent of Loc1 and always gives the size of element 1 in
      // direction perpendicular to the face. Indeed, for linear transformation
      //     |nor|=measure(face)/measure(ref. face),
      //   det(J1)=measure(element)/measure(ref. element),
      // and the ratios measure(ref. element)/measure(ref. face) are
      // compatible for all element/face pairs.
      // For example: meas(ref. tetrahedron)/meas(ref. triangle) = 1/3, and
      // for any tetrahedron vol(tet)=(1/3)*height*area(base).
      // For interior faces: q_e/h_e=(q1/h1+q2/h2)/2.

      dshape1.Mult(nh, dshape1dn);
      for (int i = 0; i < ndof1; i++)
         for (int j = 0; j < ndof1; j++)
         {
            elmat(i, j) += shape1(i) * dshape1dn(j);
         }

      if (ndof2)
      {
         Trans.Loc2.Transform(ip, eip2);
         el2.CalcShape(eip2, shape2);
         el2.CalcDShape(eip2, dshape2);
         Trans.Elem2->SetIntPoint(&eip2);
         w = ip.weight/2/Trans.Elem2->Weight();
         if (!MQ)
         {
            if (Q)
            {
               w *= Q->Eval(*Trans.Elem2, eip2);
            }
            ni.Set(w, nor);
         }
         else
         {
            nh.Set(w, nor);
            MQ->Eval(mq, *Trans.Elem2, eip2);
            mq.MultTranspose(nh, ni);
         }
         CalcAdjugate(Trans.Elem2->Jacobian(), adjJ);
         adjJ.Mult(ni, nh);
         if (kappa_is_nonzero)
         {
            wq += ni * nor;
         }

         dshape2.Mult(nh, dshape2dn);

         for (int i = 0; i < ndof1; i++)
            for (int j = 0; j < ndof2; j++)
            {
               elmat(i, ndof1 + j) += shape1(i) * dshape2dn(j);
            }

         for (int i = 0; i < ndof2; i++)
            for (int j = 0; j < ndof1; j++)
            {
               elmat(ndof1 + i, j) -= shape2(i) * dshape1dn(j);
            }

         for (int i = 0; i < ndof2; i++)
            for (int j = 0; j < ndof2; j++)
            {
               elmat(ndof1 + i, ndof1 + j) -= shape2(i) * dshape2dn(j);
            }
      }

      if (kappa_is_nonzero)
      {
         // only assemble the lower triangular part of jmat
         wq *= kappa;
         for (int i = 0; i < ndof1; i++)
         {
            const double wsi = wq*shape1(i);
            for (int j = 0; j <= i; j++)
            {
               jmat(i, j) += wsi * shape1(j);
            }
         }
         if (ndof2)
         {
            for (int i = 0; i < ndof2; i++)
            {
               const int i2 = ndof1 + i;
               const double wsi = wq*shape2(i);
               for (int j = 0; j < ndof1; j++)
               {
                  jmat(i2, j) -= wsi * shape1(j);
               }
               for (int j = 0; j <= i; j++)
               {
                  jmat(i2, ndof1 + j) += wsi * shape2(j);
               }
            }
         }
      }
   }

   // elmat := -elmat + sigma*elmat^t + jmat
   if (kappa_is_nonzero)
   {
      for (int i = 0; i < ndofs; i++)
      {
         for (int j = 0; j < i; j++)
         {
            double aij = elmat(i,j), aji = elmat(j,i), mij = jmat(i,j);
            elmat(i,j) = sigma*aji - aij + mij;
            elmat(j,i) = sigma*aij - aji + mij;
         }
         elmat(i,i) = (sigma - 1.)*elmat(i,i) + jmat(i,i);
      }
   }
   else
   {
      for (int i = 0; i < ndofs; i++)
      {
         for (int j = 0; j < i; j++)
         {
            double aij = elmat(i,j), aji = elmat(j,i);
            elmat(i,j) = sigma*aji - aij;
            elmat(j,i) = sigma*aij - aji;
         }
         elmat(i,i) *= (sigma - 1.);
      }
   }
}


// static method
void DGElasticityIntegrator::AssembleBlock(
   const int dim, const int row_ndofs, const int col_ndofs,
   const int row_offset, const int col_offset,
   const double jmatcoef, const Vector &col_nL, const Vector &col_nM,
   const Vector &row_shape, const Vector &col_shape,
   const Vector &col_dshape_dnM, const DenseMatrix &col_dshape,
   DenseMatrix &elmat, DenseMatrix &jmat)
{
   for (int jm = 0, j = col_offset; jm < dim; ++jm)
   {
      for (int jdof = 0; jdof < col_ndofs; ++jdof, ++j)
      {
         const double t2 = col_dshape_dnM(jdof);
         for (int im = 0, i = row_offset; im < dim; ++im)
         {
            const double t1 = col_dshape(jdof, jm) * col_nL(im);
            const double t3 = col_dshape(jdof, im) * col_nM(jm);
            const double tt = t1 + ((im == jm) ? t2 : 0.0) + t3;
            for (int idof = 0; idof < row_ndofs; ++idof, ++i)
            {
               elmat(i, j) += row_shape(idof) * tt;
            }
         }
      }
   }

   if (jmatcoef == 0.0) { return; }

   for (int d = 0; d < dim; ++d)
   {
      const int jo = col_offset + d*col_ndofs;
      const int io = row_offset + d*row_ndofs;
      for (int jdof = 0, j = jo; jdof < col_ndofs; ++jdof, ++j)
      {
         const double sj = jmatcoef * col_shape(jdof);
         for (int i = max(io,j), idof = i - io; idof < row_ndofs; ++idof, ++i)
         {
            jmat(i, j) += row_shape(idof) * sj;
         }
      }
   }
}

void DGElasticityIntegrator::AssembleFaceMatrix(
   const FiniteElement &el1, const FiniteElement &el2,
   FaceElementTransformations &Trans, DenseMatrix &elmat)
{
#ifdef MFEM_THREAD_SAFE
   // For descriptions of these variables, see the class declaration.
   Vector shape1, shape2;
   DenseMatrix dshape1, dshape2;
   DenseMatrix adjJ;
   DenseMatrix dshape1_ps, dshape2_ps;
   Vector nor;
   Vector nL1, nL2;
   Vector nM1, nM2;
   Vector dshape1_dnM, dshape2_dnM;
   DenseMatrix jmat;
#endif

   const int dim = el1.GetDim();
   const int ndofs1 = el1.GetDof();
   const int ndofs2 = (Trans.Elem2No >= 0) ? el2.GetDof() : 0;
   const int nvdofs = dim*(ndofs1 + ndofs2);

   // Initially 'elmat' corresponds to the term:
   //    < { sigma(u) . n }, [v] > =
   //    < { (lambda div(u) I + mu (grad(u) + grad(u)^T)) . n }, [v] >
   // But eventually, it's going to be replaced by:
   //    elmat := -elmat + alpha*elmat^T + jmat
   elmat.SetSize(nvdofs);
   elmat = 0.;

   const bool kappa_is_nonzero = (kappa != 0.0);
   if (kappa_is_nonzero)
   {
      jmat.SetSize(nvdofs);
      jmat = 0.;
   }

   adjJ.SetSize(dim);
   shape1.SetSize(ndofs1);
   dshape1.SetSize(ndofs1, dim);
   dshape1_ps.SetSize(ndofs1, dim);
   nor.SetSize(dim);
   nL1.SetSize(dim);
   nM1.SetSize(dim);
   dshape1_dnM.SetSize(ndofs1);

   if (ndofs2)
   {
      shape2.SetSize(ndofs2);
      dshape2.SetSize(ndofs2, dim);
      dshape2_ps.SetSize(ndofs2, dim);
      nL2.SetSize(dim);
      nM2.SetSize(dim);
      dshape2_dnM.SetSize(ndofs2);
   }

   const IntegrationRule *ir = IntRule;
   if (ir == NULL)
   {
      // a simple choice for the integration order; is this OK?
      const int order = 2 * max(el1.GetOrder(), ndofs2 ? el2.GetOrder() : 0);
      ir = &IntRules.Get(Trans.FaceGeom, order);
   }

   for (int pind = 0; pind < ir->GetNPoints(); ++pind)
   {
      const IntegrationPoint &ip = ir->IntPoint(pind);
      IntegrationPoint eip1, eip2; // integration point in the reference space
      Trans.Loc1.Transform(ip, eip1);
      Trans.Face->SetIntPoint(&ip);
      Trans.Elem1->SetIntPoint(&eip1);

      el1.CalcShape(eip1, shape1);
      el1.CalcDShape(eip1, dshape1);

      CalcAdjugate(Trans.Elem1->Jacobian(), adjJ);
      Mult(dshape1, adjJ, dshape1_ps);

      if (dim == 1)
      {
         nor(0) = 2*eip1.x - 1.0;
      }
      else
      {
         CalcOrtho(Trans.Face->Jacobian(), nor);
      }

      double w, wLM;
      if (ndofs2)
      {
         Trans.Loc2.Transform(ip, eip2);
         Trans.Elem2->SetIntPoint(&eip2);
         el2.CalcShape(eip2, shape2);
         el2.CalcDShape(eip2, dshape2);
         CalcAdjugate(Trans.Elem2->Jacobian(), adjJ);
         Mult(dshape2, adjJ, dshape2_ps);

         w = ip.weight/2;
         const double w2 = w / Trans.Elem2->Weight();
         const double wL2 = w2 * lambda->Eval(*Trans.Elem2, eip2);
         const double wM2 = w2 * mu->Eval(*Trans.Elem2, eip2);
         nL2.Set(wL2, nor);
         nM2.Set(wM2, nor);
         wLM = (wL2 + 2.0*wM2);
         dshape2_ps.Mult(nM2, dshape2_dnM);
      }
      else
      {
         w = ip.weight;
         wLM = 0.0;
      }

      {
         const double w1 = w / Trans.Elem1->Weight();
         const double wL1 = w1 * lambda->Eval(*Trans.Elem1, eip1);
         const double wM1 = w1 * mu->Eval(*Trans.Elem1, eip1);
         nL1.Set(wL1, nor);
         nM1.Set(wM1, nor);
         wLM += (wL1 + 2.0*wM1);
         dshape1_ps.Mult(nM1, dshape1_dnM);
      }

      const double jmatcoef = kappa * (nor*nor) * wLM;

      // (1,1) block
      AssembleBlock(
         dim, ndofs1, ndofs1, 0, 0, jmatcoef, nL1, nM1,
         shape1, shape1, dshape1_dnM, dshape1_ps, elmat, jmat);

      if (ndofs2 == 0) { continue; }

      // In both elmat and jmat, shape2 appears only with a minus sign.
      shape2.Neg();

      // (1,2) block
      AssembleBlock(
         dim, ndofs1, ndofs2, 0, dim*ndofs1, jmatcoef, nL2, nM2,
         shape1, shape2, dshape2_dnM, dshape2_ps, elmat, jmat);
      // (2,1) block
      AssembleBlock(
         dim, ndofs2, ndofs1, dim*ndofs1, 0, jmatcoef, nL1, nM1,
         shape2, shape1, dshape1_dnM, dshape1_ps, elmat, jmat);
      // (2,2) block
      AssembleBlock(
         dim, ndofs2, ndofs2, dim*ndofs1, dim*ndofs1, jmatcoef, nL2, nM2,
         shape2, shape2, dshape2_dnM, dshape2_ps, elmat, jmat);
   }

   // elmat := -elmat + alpha*elmat^t + jmat
   if (kappa_is_nonzero)
   {
      for (int i = 0; i < nvdofs; ++i)
      {
         for (int j = 0; j < i; ++j)
         {
            double aij = elmat(i,j), aji = elmat(j,i), mij = jmat(i,j);
            elmat(i,j) = alpha*aji - aij + mij;
            elmat(j,i) = alpha*aij - aji + mij;
         }
         elmat(i,i) = (alpha - 1.)*elmat(i,i) + jmat(i,i);
      }
   }
   else
   {
      for (int i = 0; i < nvdofs; ++i)
      {
         for (int j = 0; j < i; ++j)
         {
            double aij = elmat(i,j), aji = elmat(j,i);
            elmat(i,j) = alpha*aji - aij;
            elmat(j,i) = alpha*aij - aji;
         }
         elmat(i,i) *= (alpha - 1.);
      }
   }
}


void TraceJumpIntegrator::AssembleFaceMatrix(
   const FiniteElement &trial_face_fe, const FiniteElement &test_fe1,
   const FiniteElement &test_fe2, FaceElementTransformations &Trans,
   DenseMatrix &elmat)
{
   int i, j, face_ndof, ndof1, ndof2;
   int order;

   double w;

   face_ndof = trial_face_fe.GetDof();
   ndof1 = test_fe1.GetDof();

   face_shape.SetSize(face_ndof);
   shape1.SetSize(ndof1);

   if (Trans.Elem2No >= 0)
   {
      ndof2 = test_fe2.GetDof();
      shape2.SetSize(ndof2);
   }
   else
   {
      ndof2 = 0;
   }

   elmat.SetSize(ndof1 + ndof2, face_ndof);
   elmat = 0.0;

   const IntegrationRule *ir = IntRule;
   if (ir == NULL)
   {
      if (Trans.Elem2No >= 0)
      {
         order = max(test_fe1.GetOrder(), test_fe2.GetOrder());
      }
      else
      {
         order = test_fe1.GetOrder();
      }
      order += trial_face_fe.GetOrder();
      if (trial_face_fe.GetMapType() == FiniteElement::VALUE)
      {
         order += Trans.Face->OrderW();
      }
      ir = &IntRules.Get(Trans.FaceGeom, order);
   }

   for (int p = 0; p < ir->GetNPoints(); p++)
   {
      const IntegrationPoint &ip = ir->IntPoint(p);
      IntegrationPoint eip1, eip2;
      // Trace finite element shape function
      Trans.Face->SetIntPoint(&ip);
      trial_face_fe.CalcShape(ip, face_shape);
      // Side 1 finite element shape function
      Trans.Loc1.Transform(ip, eip1);
      test_fe1.CalcShape(eip1, shape1);
      Trans.Elem1->SetIntPoint(&eip1);
      if (ndof2)
      {
         // Side 2 finite element shape function
         Trans.Loc2.Transform(ip, eip2);
         test_fe2.CalcShape(eip2, shape2);
         Trans.Elem2->SetIntPoint(&eip2);
      }
      w = ip.weight;
      if (trial_face_fe.GetMapType() == FiniteElement::VALUE)
      {
         w *= Trans.Face->Weight();
      }
      face_shape *= w;
      for (i = 0; i < ndof1; i++)
         for (j = 0; j < face_ndof; j++)
         {
            elmat(i, j) += shape1(i) * face_shape(j);
         }
      if (ndof2)
      {
         // Subtract contribution from side 2
         for (i = 0; i < ndof2; i++)
            for (j = 0; j < face_ndof; j++)
            {
               elmat(ndof1+i, j) -= shape2(i) * face_shape(j);
            }
      }
   }
}

void NormalTraceJumpIntegrator::AssembleFaceMatrix(
   const FiniteElement &trial_face_fe, const FiniteElement &test_fe1,
   const FiniteElement &test_fe2, FaceElementTransformations &Trans,
   DenseMatrix &elmat)
{
   int i, j, face_ndof, ndof1, ndof2, dim;
   int order;

   MFEM_VERIFY(trial_face_fe.GetMapType() == FiniteElement::VALUE, "");

   face_ndof = trial_face_fe.GetDof();
   ndof1 = test_fe1.GetDof();
   dim = test_fe1.GetDim();

   face_shape.SetSize(face_ndof);
   normal.SetSize(dim);
   shape1.SetSize(ndof1,dim);
   shape1_n.SetSize(ndof1);

   if (Trans.Elem2No >= 0)
   {
      ndof2 = test_fe2.GetDof();
      shape2.SetSize(ndof2,dim);
      shape2_n.SetSize(ndof2);
   }
   else
   {
      ndof2 = 0;
   }

   elmat.SetSize(ndof1 + ndof2, face_ndof);
   elmat = 0.0;

   const IntegrationRule *ir = IntRule;
   if (ir == NULL)
   {
      if (Trans.Elem2No >= 0)
      {
         order = max(test_fe1.GetOrder(), test_fe2.GetOrder()) - 1;
      }
      else
      {
         order = test_fe1.GetOrder() - 1;
      }
      order += trial_face_fe.GetOrder();
      ir = &IntRules.Get(Trans.FaceGeom, order);
   }

   for (int p = 0; p < ir->GetNPoints(); p++)
   {
      const IntegrationPoint &ip = ir->IntPoint(p);
      IntegrationPoint eip1, eip2;
      // Trace finite element shape function
      trial_face_fe.CalcShape(ip, face_shape);
      Trans.Loc1.Transf.SetIntPoint(&ip);
      CalcOrtho(Trans.Loc1.Transf.Jacobian(), normal);
      // Side 1 finite element shape function
      Trans.Loc1.Transform(ip, eip1);
      test_fe1.CalcVShape(eip1, shape1);
      shape1.Mult(normal, shape1_n);
      if (ndof2)
      {
         // Side 2 finite element shape function
         Trans.Loc2.Transform(ip, eip2);
         test_fe2.CalcVShape(eip2, shape2);
         Trans.Loc2.Transf.SetIntPoint(&ip);
         CalcOrtho(Trans.Loc2.Transf.Jacobian(), normal);
         shape2.Mult(normal, shape2_n);
      }
      face_shape *= ip.weight;
      for (i = 0; i < ndof1; i++)
         for (j = 0; j < face_ndof; j++)
         {
            elmat(i, j) -= shape1_n(i) * face_shape(j);
         }
      if (ndof2)
      {
         // Subtract contribution from side 2
         for (i = 0; i < ndof2; i++)
            for (j = 0; j < face_ndof; j++)
            {
               elmat(ndof1+i, j) += shape2_n(i) * face_shape(j);
            }
      }
   }
}


void NormalInterpolator::AssembleElementMatrix2(
   const FiniteElement &dom_fe, const FiniteElement &ran_fe,
   ElementTransformation &Trans, DenseMatrix &elmat)
{
   int spaceDim = Trans.GetSpaceDim();
   elmat.SetSize(ran_fe.GetDof(), spaceDim*dom_fe.GetDof());
   Vector n(spaceDim), shape(dom_fe.GetDof());

   const IntegrationRule &ran_nodes = ran_fe.GetNodes();
   for (int i = 0; i < ran_nodes.Size(); i++)
   {
      const IntegrationPoint &ip = ran_nodes.IntPoint(i);
      Trans.SetIntPoint(&ip);
      CalcOrtho(Trans.Jacobian(), n);
      dom_fe.CalcShape(ip, shape);
      for (int j = 0; j < shape.Size(); j++)
      {
         for (int d = 0; d < spaceDim; d++)
         {
            elmat(i, j+d*shape.Size()) = shape(j)*n(d);
         }
      }
   }
}


namespace internal
{

// Scalar shape functions scaled by scalar coefficient.
// Used in the implementation of class ScalarProductInterpolator below.
struct ShapeCoefficient : public VectorCoefficient
{
   Coefficient &Q;
   const FiniteElement &fe;

   ShapeCoefficient(Coefficient &q, const FiniteElement &fe_)
      : VectorCoefficient(fe_.GetDof()), Q(q), fe(fe_) { }

   using VectorCoefficient::Eval;
   virtual void Eval(Vector &V, ElementTransformation &T,
                     const IntegrationPoint &ip)
   {
      V.SetSize(vdim);
      fe.CalcPhysShape(T, V);
      V *= Q.Eval(T, ip);
   }
};

}

void
ScalarProductInterpolator::AssembleElementMatrix2(const FiniteElement &dom_fe,
                                                  const FiniteElement &ran_fe,
                                                  ElementTransformation &Trans,
                                                  DenseMatrix &elmat)
{
   internal::ShapeCoefficient dom_shape_coeff(*Q, dom_fe);

   elmat.SetSize(ran_fe.GetDof(),dom_fe.GetDof());

   Vector elmat_as_vec(elmat.Data(), ran_fe.GetDof()*dom_fe.GetDof());

   ran_fe.Project(dom_shape_coeff, Trans, elmat_as_vec);
}


void
ScalarVectorProductInterpolator::AssembleElementMatrix2(
   const FiniteElement &dom_fe,
   const FiniteElement &ran_fe,
   ElementTransformation &Trans,
   DenseMatrix &elmat)
{
   // Vector shape functions scaled by scalar coefficient
   struct VShapeCoefficient : public MatrixCoefficient
   {
      Coefficient &Q;
      const FiniteElement &fe;

      VShapeCoefficient(Coefficient &q, const FiniteElement &fe_, int sdim)
         : MatrixCoefficient(fe_.GetDof(), sdim), Q(q), fe(fe_) { }

      virtual void Eval(DenseMatrix &M, ElementTransformation &T,
                        const IntegrationPoint &ip)
      {
         M.SetSize(height, width);
         fe.CalcPhysVShape(T, M);
         M *= Q.Eval(T, ip);
      }
   };

   VShapeCoefficient dom_shape_coeff(*Q, dom_fe, Trans.GetSpaceDim());

   elmat.SetSize(ran_fe.GetDof(),dom_fe.GetDof());

   Vector elmat_as_vec(elmat.Data(), ran_fe.GetDof()*dom_fe.GetDof());

   ran_fe.ProjectMatrixCoefficient(dom_shape_coeff, Trans, elmat_as_vec);
}


void
VectorScalarProductInterpolator::AssembleElementMatrix2(
   const FiniteElement &dom_fe,
   const FiniteElement &ran_fe,
   ElementTransformation &Trans,
   DenseMatrix &elmat)
{
   // Scalar shape functions scaled by vector coefficient
   struct VecShapeCoefficient : public MatrixCoefficient
   {
      VectorCoefficient &VQ;
      const FiniteElement &fe;
      Vector vc, shape;

      VecShapeCoefficient(VectorCoefficient &vq, const FiniteElement &fe_)
         : MatrixCoefficient(fe_.GetDof(), vq.GetVDim()), VQ(vq), fe(fe_),
           vc(width), shape(height) { }

      virtual void Eval(DenseMatrix &M, ElementTransformation &T,
                        const IntegrationPoint &ip)
      {
         M.SetSize(height, width);
         VQ.Eval(vc, T, ip);
         fe.CalcPhysShape(T, shape);
         MultVWt(shape, vc, M);
      }
   };

   VecShapeCoefficient dom_shape_coeff(*VQ, dom_fe);

   elmat.SetSize(ran_fe.GetDof(),dom_fe.GetDof());

   Vector elmat_as_vec(elmat.Data(), ran_fe.GetDof()*dom_fe.GetDof());

   ran_fe.ProjectMatrixCoefficient(dom_shape_coeff, Trans, elmat_as_vec);
}


void
VectorCrossProductInterpolator::AssembleElementMatrix2(
   const FiniteElement &dom_fe,
   const FiniteElement &ran_fe,
   ElementTransformation &Trans,
   DenseMatrix &elmat)
{
   // Vector coefficient product with vector shape functions
   struct VCrossVShapeCoefficient : public MatrixCoefficient
   {
      VectorCoefficient &VQ;
      const FiniteElement &fe;
      DenseMatrix vshape;
      Vector vc;

      VCrossVShapeCoefficient(VectorCoefficient &vq, const FiniteElement &fe_)
         : MatrixCoefficient(fe_.GetDof(), vq.GetVDim()), VQ(vq), fe(fe_),
           vshape(height, width), vc(width)
      {
         MFEM_ASSERT(width == 3, "");
      }

      virtual void Eval(DenseMatrix &M, ElementTransformation &T,
                        const IntegrationPoint &ip)
      {
         M.SetSize(height, width);
         VQ.Eval(vc, T, ip);
         fe.CalcPhysVShape(T, vshape);
         for (int k = 0; k < height; k++)
         {
            M(k,0) = vc(1) * vshape(k,2) - vc(2) * vshape(k,1);
            M(k,1) = vc(2) * vshape(k,0) - vc(0) * vshape(k,2);
            M(k,2) = vc(0) * vshape(k,1) - vc(1) * vshape(k,0);
         }
      }
   };

   VCrossVShapeCoefficient dom_shape_coeff(*VQ, dom_fe);

   if (ran_fe.GetRangeType() == FiniteElement::SCALAR)
   {
      elmat.SetSize(ran_fe.GetDof()*VQ->GetVDim(),dom_fe.GetDof());
   }
   else
   {
      elmat.SetSize(ran_fe.GetDof(),dom_fe.GetDof());
   }

   Vector elmat_as_vec(elmat.Data(), elmat.Height()*elmat.Width());

   ran_fe.ProjectMatrixCoefficient(dom_shape_coeff, Trans, elmat_as_vec);
}


namespace internal
{

// Vector shape functions dot product with a vector coefficient.
// Used in the implementation of class VectorInnerProductInterpolator below.
struct VDotVShapeCoefficient : public VectorCoefficient
{
   VectorCoefficient &VQ;
   const FiniteElement &fe;
   DenseMatrix vshape;
   Vector vc;

   VDotVShapeCoefficient(VectorCoefficient &vq, const FiniteElement &fe_)
      : VectorCoefficient(fe_.GetDof()), VQ(vq), fe(fe_),
        vshape(vdim, vq.GetVDim()), vc(vq.GetVDim()) { }

   using VectorCoefficient::Eval;
   virtual void Eval(Vector &V, ElementTransformation &T,
                     const IntegrationPoint &ip)
   {
      V.SetSize(vdim);
      VQ.Eval(vc, T, ip);
      fe.CalcPhysVShape(T, vshape);
      vshape.Mult(vc, V);
   }
};

}

void
VectorInnerProductInterpolator::AssembleElementMatrix2(
   const FiniteElement &dom_fe,
   const FiniteElement &ran_fe,
   ElementTransformation &Trans,
   DenseMatrix &elmat)
{
   internal::VDotVShapeCoefficient dom_shape_coeff(*VQ, dom_fe);

   elmat.SetSize(ran_fe.GetDof(),dom_fe.GetDof());

   Vector elmat_as_vec(elmat.Data(), elmat.Height()*elmat.Width());

   ran_fe.Project(dom_shape_coeff, Trans, elmat_as_vec);
}

}<|MERGE_RESOLUTION|>--- conflicted
+++ resolved
@@ -20,8 +20,6 @@
 namespace mfem
 {
 
-<<<<<<< HEAD
-=======
 void BilinearFormIntegrator::AssemblePA(const FiniteElementSpace&)
 {
    mfem_error ("BilinearFormIntegrator::Assemble (...)\n"
@@ -46,7 +44,6 @@
                "   is not implemented for this class.");
 }
 
->>>>>>> 41feec75
 void BilinearFormIntegrator::AssembleElementMatrix (
    const FiniteElement &el, ElementTransformation &Trans,
    DenseMatrix &elmat )
