--- conflicted
+++ resolved
@@ -1532,28 +1532,8 @@
       MFEM_ABORT("OCCA PADiffusionApply unknown kernel!");
    }
 #endif // MFEM_USE_OCCA
-<<<<<<< HEAD
-   /*if (dim == 2)
-=======
-
-#ifndef MFEM_USE_JIT
-   if (dim == 2)
->>>>>>> 357cabd6
-   {
-      switch ((D1D << 4 ) | Q1D)
-      {
-         case 0x22: return SmemPADiffusionApply2D<2,2,16>(NE,B,G,op,x,y);
-         case 0x33: return SmemPADiffusionApply2D<3,3,16>(NE,B,G,op,x,y);
-         case 0x44: return SmemPADiffusionApply2D<4,4,8>(NE,B,G,op,x,y);
-         case 0x55: return SmemPADiffusionApply2D<5,5,8>(NE,B,G,op,x,y);
-         case 0x66: return SmemPADiffusionApply2D<6,6,4>(NE,B,G,op,x,y);
-         case 0x77: return SmemPADiffusionApply2D<7,7,4>(NE,B,G,op,x,y);
-         case 0x88: return SmemPADiffusionApply2D<8,8,2>(NE,B,G,op,x,y);
-         case 0x99: return SmemPADiffusionApply2D<9,9,2>(NE,B,G,op,x,y);
-         default:   return PADiffusionApply2D(NE,B,G,Bt,Gt,op,x,y,D1D,Q1D);
-      }
-   }
-   else */
+
+#ifdef MFEM_USE_JIT      
    static bool BP3Global = getenv("LBP");
    if (BP3Global)
    {
@@ -1562,7 +1542,6 @@
       CeedBasisGetCollocatedGrad(D1D, Q1D, B, G, coG);
       if (dim == 3)
       {
-<<<<<<< HEAD
          switch ((D1D << 4 ) | Q1D)
          {
             case 0x23: return BP3Global_v0<2,3>(NE,B,coG,op,x,y);
@@ -1592,32 +1571,9 @@
             case 0x89: return SmemPADiffusionApply3D<8,9>(NE,B,G,Bt,Gt,op,x,y);
                // default:   return PADiffusionApply3D(NE,B,G,Bt,Gt,op,x,y,D1D,Q1D);
          }
-=======
-         case 0x23: return SmemPADiffusionApply3D<2,3>(NE,B,G,op,x,y);
-         case 0x34: return SmemPADiffusionApply3D<3,4>(NE,B,G,op,x,y);
-         case 0x45: return SmemPADiffusionApply3D<4,5>(NE,B,G,op,x,y);
-         case 0x56: return SmemPADiffusionApply3D<5,6>(NE,B,G,op,x,y);
-         case 0x67: return SmemPADiffusionApply3D<6,7>(NE,B,G,op,x,y);
-         case 0x78: return SmemPADiffusionApply3D<7,8>(NE,B,G,op,x,y);
-         case 0x89: return SmemPADiffusionApply3D<8,9>(NE,B,G,op,x,y);
-         default:   return PADiffusionApply3D(NE,B,G,Bt,Gt,op,x,y,D1D,Q1D);
->>>>>>> 357cabd6
-      }
-   }
-#else // MFEM_USE_JIT
-   if (dim == 2)
-   {
-      const int NBZ = (D1D==2||D1D==3) ? 16:
-                      (D1D==4||D1D==5) ? 8 :
-                      (D1D==6||D1D==7) ? 4 :
-                      (D1D==8||D1D==9) ? 2 : 1;
-      return SmemPADiffusionApply2D(NE, B, G, op, x, y, D1D, Q1D, NBZ);
-   }
-   if (dim == 3)
-   {
-      return SmemPADiffusionApply3D(NE, B, G, op, x, y, D1D, Q1D);
-   }
-#endif
+      }
+   }
+#endif // MFEM_USE_JIT
    MFEM_ABORT("Unknown kernel.");
 }
 
