--- conflicted
+++ resolved
@@ -14,71 +14,20 @@
 #include "fem.hpp"
 #include <cmath>
 
-#include <fstream>
-
 namespace mfem
 {
 
 void BilinearForm::AllocMat()
 {
-   bool symInt = true;
-   if ( fes->GetNPrDofs() != 0 )
-   {
-      tmp_p = new Vector(fes->GetPrVSize());
-
-      if ( fes->GetOrdering() == Ordering::byNODES && fes->GetVDim() > 1 )
-      {
-         v1_e = new Vector(fes->GetExVSize());
-         v1_p = new Vector(fes->GetPrVSize());
-         v2_e = new Vector(fes->GetExVSize());
-         v2_p = new Vector(fes->GetPrVSize());
-      }
-      else
-      {
-         v1_e = new Vector();
-         v1_p = new Vector();
-         v2_e = new Vector();
-         v2_p = new Vector();
-      }
-
-      if ( fbfi.Size() > 0 ) { symInt = false; }
-      if ( dbfi.Size() > 0 )
-      {
-         for (int k = 1; k < dbfi.Size(); k++)
-         {
-            if ( !dbfi[k]->IsSymmetric() )
-            {
-               symInt = false;
-            }
-         }
-      }
-   }
-
    if (precompute_sparsity == 0 || fes->GetVDim() > 1)
    {
-      if ( fes->GetNPrDofs() == 0 )
-      {
-         mat = new SparseMatrix(height);
-      }
-      else
-      {
-         mat_ee = new SparseMatrix(fes->GetExVSize());
-         mat_ep = new SparseMatrix(fes->GetExVSize(),fes->GetPrVSize());
-         if ( !symInt )
-         {
-            mat_pe = new SparseMatrix(fes->GetPrVSize(),fes->GetExVSize());
-         }
-         mat_rr = new SparseMatrix(fes->GetExVSize());
-         mat_pp = new DenseMatrix*[fes->GetNE()];
-         mat_pp_inv = new DenseMatrixInverse*[fes->GetNE()];
-         for (int i=0; i<fes->GetNE(); i++) { mat_pp[i] = new DenseMatrix(); }
-      }
+      mat = new SparseMatrix(height);
       return;
    }
 
    fes->BuildElementToDofTable();
    const Table &elem_dof = fes->GetElementToDofTable();
-   Table dof_dof, dof_prdof, prdof_dof;
+   Table dof_dof;
 
    if (fbfi.Size() > 0)
    {
@@ -95,72 +44,17 @@
    else
    {
       // the sparsity pattern is defined from the map: element->dof
-      Table dof_elem, elem_pr, pr_elem;
-      Transpose(elem_dof, dof_elem, fes->GetExVSize());
+      Table dof_elem;
+      Transpose(elem_dof, dof_elem, height);
       mfem::Mult(dof_elem, elem_dof, dof_dof);
-
-      if ( fes->GetNPrDofs() > 0 )
-      {
-         int vdim = fes->GetVDim();
-         int * pr_offsets = fes->GetPrivateOffsets();
-         int * pr_j = new int[vdim*pr_offsets[fes->GetNE()]];
-         for (int j=0; j<vdim*pr_offsets[fes->GetNE()]; j++) { pr_j[j] = j; }
-         elem_pr.SetIJ(pr_offsets,pr_j,fes->GetNE());
-         mfem::Mult(dof_elem, elem_pr,dof_prdof);
-         if ( !symInt )
-         {
-            Transpose(elem_pr, pr_elem, fes->GetPrVSize());
-            mfem::Mult(pr_elem,elem_dof, prdof_dof);
-         }
-         elem_pr.LoseData();
-         delete [] pr_j;
-      }
    }
 
    int *I = dof_dof.GetI();
    int *J = dof_dof.GetJ();
-
-   if ( fes->GetNPrDofs() == 0  )
-   {
-      mat = new SparseMatrix(I, J, NULL, dof_dof.Size(), dof_dof.Size(),
-                             true, true, false);
-      *mat = 0.0;
-   }
-   else
-   {
-      int * I_pr = dof_prdof.GetI();
-      int * J_pr = dof_prdof.GetJ();
-
-      mat_ee = new SparseMatrix(I, J, NULL, dof_dof.Size(), dof_dof.Size(),
-                                true, true, false);
-      mat_rr = new SparseMatrix(I, J, NULL, dof_dof.Size(), dof_dof.Size(),
-                                false, true, false);
-      mat_ep = new SparseMatrix(I_pr, J_pr, NULL,
-                                dof_dof.Size(), fes->GetPrVSize(),
-                                true, true, false);
-      mat_pp = new DenseMatrix*[fes->GetNE()];
-      for (int i=0; i<fes->GetNE(); i++) { mat_pp[i] = new DenseMatrix(); }
-
-      mat_pp_inv = new DenseMatrixInverse*[fes->GetNE()];
-
-      *mat_ee = 0.0;
-      *mat_rr = 0.0;
-      *mat_ep = 0.0;
-
-      dof_prdof.LoseData();
-
-      if ( !symInt )
-      {
-         int * I_pr_T = prdof_dof.GetI();
-         int * J_pr_T = prdof_dof.GetJ();
-
-         mat_pe = new SparseMatrix(I_pr_T, J_pr_T, NULL,
-                                   fes->GetPrVSize(), dof_dof.Size(),
-                                   true, true, false);
-         *mat_pe = 0.0;
-         prdof_dof.LoseData();
-      }
-   }
+   double *data = new double[I[height]];
+
+   mat = new SparseMatrix(I, J, data, height, height);
+   *mat = 0.0;
 
    dof_dof.LoseData();
 }
@@ -170,11 +64,6 @@
 {
    fes = f;
    mat = mat_e = NULL;
-   mat_ee = mat_ep = mat_pe = mat_rr = NULL;
-   mat_pp = NULL;
-   mat_pp_inv = NULL;
-   tmp_p = NULL;
-   v1_e = v1_p = v2_e = v2_p = NULL;
    extern_bfs = 0;
    element_matrices = NULL;
    hybridization = NULL;
@@ -189,11 +78,6 @@
 
    fes = f;
    mat_e = NULL;
-   mat_ee = mat_ep = mat_pe = mat_rr = NULL;
-   mat_pp = NULL;
-   mat_pp_inv = NULL;
-   tmp_p = NULL;
-   v1_e = v1_p = v2_e = v2_p = NULL;
    extern_bfs = 1;
    element_matrices = NULL;
    hybridization = NULL;
@@ -252,296 +136,7 @@
 
 void BilinearForm::Mult (const Vector & x, Vector & y) const
 {
-   if ( mat != NULL )
-   {
-      mat -> Mult (x, y);
-   }
-   else
-   {
-      // Create temporary vectors for the exposed and private
-      // portions of x and y
-      this->SplitExposedPrivate(x,v1_e,v1_p);
-      this->SplitExposedPrivate(y,v2_e,v2_p);
-
-      // Compute the Exposed portion of the product
-      mat_ee->Mult(*v1_e,*v2_e);
-      mat_ep->AddMult(*v1_p,*v2_e);
-
-      // Compute the Private portion of the product
-      // Begin by multiplying the block diagonal portion element by element
-
-      int vdim = fes->GetVDim();
-      int npr  = fes->GetNPrDofs();
-      const int * pr_offsets = fes->GetPrivateOffsets();
-
-      Vector v1,v2;
-
-      for (int i=0; i<fes->GetNE(); i++)
-      {
-         if ( fes->GetOrdering() == Ordering::byNODES && fes->GetVDim() > 1 )
-         {
-            int size = mat_pp[i]->Size();
-            v1.SetSize(size);
-            v2.SetSize(size);
-
-            int jj = 0;
-            for (int dj=0; dj<vdim; dj++)
-            {
-               for (int j=pr_offsets[i]; j<pr_offsets[i+1]; j++)
-               {
-                  v1(jj) = (*v1_p)(dj*npr+j);
-                  jj++;
-               }
-            }
-
-            mat_pp[i]->Mult(v1,v2);
-
-            jj = 0;
-            for (int dj=0; dj<vdim; dj++)
-            {
-               for (int j=pr_offsets[i]; j<pr_offsets[i+1]; j++)
-               {
-                  (*v2_p)(dj*npr+j) = v2(jj);
-                  jj++;
-               }
-            }
-
-         }
-         else
-         {
-            mat_pp[i]->Mult(&(*v1_p)[vdim*pr_offsets[i]],
-                            &(*v2_p)[vdim*pr_offsets[i]]);
-         }
-      }
-
-      // Finish by multiplying the off-diagonal block
-      if ( mat_pe != NULL )
-      {
-         mat_pe->AddMult(*v1_e,*v2_p);
-      }
-      else
-      {
-         mat_ep->AddMultTranspose(*v1_e,*v2_p);
-      }
-
-      if ( fes->GetOrdering() == Ordering::byNODES && fes->GetVDim() > 1 )
-      {
-         this->MergeExposedPrivate(v2_e,v2_p,y);
-      }
-
-   }
-}
-
-void
-BilinearForm::SplitExposedPrivate(const Vector &x,
-                                  Vector *x_e, Vector *x_p) const
-{
-   if ( fes->GetOrdering() == Ordering::byNODES && fes->GetVDim() > 1 )
-   {
-      int nex = fes->GetNExDofs();
-      int npr = fes->GetNPrDofs();
-      int vdim = fes->GetVDim();
-      if ( x_e != NULL )
-         for (int di=0; di<vdim; di++)
-            for (int i=0; i<nex; i++)
-            {
-               (*x_e)(nex*di+i) = x((nex+npr)*di+i);
-            }
-      if ( x_p != NULL )
-         for (int di=0; di<vdim; di++)
-            for (int i=0; i<npr; i++)
-            {
-               (*x_p)(npr*di+i) = x((nex+npr)*di+nex+i);
-            }
-   }
-   else
-   {
-      if ( x_e != NULL )
-      {
-         x_e->SetDataAndSize(const_cast<double*>(&x[0]),fes->GetExVSize());
-      }
-      if ( x_p != NULL && (fes->GetPrVSize() > 0) )
-         x_p->SetDataAndSize(const_cast<double*>(&x[fes->GetExVSize()]),
-                             fes->GetPrVSize());
-   }
-}
-
-void
-BilinearForm::MergeExposedPrivate(Vector *x_e, Vector *x_p, Vector &x) const
-{
-   if ( fes->GetOrdering() == Ordering::byNODES && fes->GetVDim() > 1 )
-   {
-      int nex = fes->GetNExDofs();
-      int npr = fes->GetNPrDofs();
-      int vdim = fes->GetVDim();
-      if ( x_e != NULL )
-         for (int di=0; di<vdim; di++)
-            for (int i=0; i<nex; i++)
-            {
-               x((nex+npr)*di+i) = (*x_e)(nex*di+i);
-            }
-      if ( x_p != NULL )
-         for (int di=0; di<vdim; di++)
-            for (int i=0; i<npr; i++)
-            {
-               x((nex+npr)*di+nex+i) = (*x_p)(npr*di+i);
-            }
-   }
-}
-
-Vector *
-BilinearForm::RHS_R(const Vector & rhs) const
-{
-   // Create temporary vectors for the exposed and private portions of rhs
-   this->SplitExposedPrivate(rhs,v1_e,v1_p);
-
-   return this->RHS_R(*v1_e,*v1_p);
-}
-
-Vector *
-BilinearForm::RHS_R(const Vector & rhs_e, const Vector & rhs_p) const
-{
-   int vdim = fes->GetVDim();
-   int npr  = fes->GetNPrDofs();
-   const int * pr_offsets = fes->GetPrivateOffsets();
-
-   if ( mat_pp_inv != NULL )
-   {
-      Vector v1,v2;
-      for (int i=0; i<fes->GetNE(); i++)
-      {
-         int size = mat_pp_inv[i]->Size();
-         if ( fes->GetOrdering() == Ordering::byNODES && fes->GetVDim() > 1 )
-         {
-            v1.SetSize(size);
-            v2.SetSize(size);
-
-            int jj = 0;
-            for (int dj=0; dj<vdim; dj++)
-            {
-               for (int j=pr_offsets[i]; j<pr_offsets[i+1]; j++)
-               {
-                  v1(jj) = (*tmp_p)(dj*npr+j);
-                  jj++;
-               }
-            }
-         }
-         else
-         {
-            v1.SetDataAndSize(&rhs_p.GetData()[vdim*pr_offsets[i]],size);
-            v2.SetDataAndSize(&(tmp_p->GetData())[vdim*pr_offsets[i]],size);
-         }
-
-         mat_pp_inv[i]->Mult(v1,v2);
-
-         if ( fes->GetOrdering() == Ordering::byNODES && fes->GetVDim() > 1 )
-         {
-            int jj = 0;
-            for (int dj=0; dj<vdim; dj++)
-            {
-               for (int j=pr_offsets[i]; j<pr_offsets[i+1]; j++)
-               {
-                  (*v2_p)(dj*npr+j) = v2(jj);
-                  jj++;
-               }
-            }
-         }
-      }
-   }
-
-   Vector * rhs_r = new Vector(fes->GetExVSize());
-
-   rhs_r->Set(1.0,rhs_e);
-
-   if ( mat_ep != NULL )
-   {
-      mat_ep->AddMult(*tmp_p,*rhs_r,-1.0);
-   }
-
-   return rhs_r;
-}
-
-void
-BilinearForm::UpdatePrivateDoFs(const Vector &rhs, Vector &sol) const
-{
-   if ( fes->GetNPrDofs() == 0 ) { return; }
-
-   // Create temporary vectors for the private portion of rhs
-   this->SplitExposedPrivate(rhs, NULL, v1_p);
-
-   // Create temporary vectors for the exposed and private portions of sol
-   this->SplitExposedPrivate(sol, v2_e, v2_p);
-
-   tmp_p->Set(1.0,(*v1_p));
-   if ( mat_pe != NULL )
-   {
-      mat_pe->AddMult(*v2_e,*tmp_p,-1.0);
-   }
-   else
-   {
-      mat_ep->AddMultTranspose(*v2_e,*tmp_p,-1.0);
-   }
-
-   int vdim = fes->GetVDim();
-   int npr  = fes->GetNPrDofs();
-   const int * pr_offsets = fes->GetPrivateOffsets();
-
-   Vector v1,v2;
-
-   for (int i=0; i<fes->GetNE(); i++)
-   {
-      int size = mat_pp_inv[i]->Size();
-      if ( fes->GetOrdering() == Ordering::byNODES && fes->GetVDim() > 1 )
-      {
-         v1.SetSize(size);
-         v2.SetSize(size);
-
-         int jj = 0;
-         for (int dj=0; dj<vdim; dj++)
-         {
-            for (int j=pr_offsets[i]; j<pr_offsets[i+1]; j++)
-            {
-               v1(jj) = (*tmp_p)(dj*npr+j);
-               jj++;
-            }
-         }
-      }
-      else
-      {
-         v1.SetDataAndSize(&tmp_p->GetData()[vdim*pr_offsets[i]],size);
-         v2.SetDataAndSize(&(*v2_p)[vdim*pr_offsets[i]],size);
-      }
-      /*
-      v1.SetDataAndSize(&tmp_p->GetData()[vdim*pr_offsets[i]],size);
-      if ( fes->GetOrdering() == Ordering::byNODES && fes->GetVDim() > 1 )
-      {
-      v2.SetSize(size);
-      }
-      else
-      {
-      v2.SetDataAndSize(&(*v2_p)[vdim*pr_offsets[i]],size);
-      }
-      */
-      mat_pp_inv[i]->Mult(v1,v2);
-
-      if ( fes->GetOrdering() == Ordering::byNODES && fes->GetVDim() > 1 )
-      {
-         int jj = 0;
-         for (int dj=0; dj<vdim; dj++)
-         {
-            for (int j=pr_offsets[i]; j<pr_offsets[i+1]; j++)
-            {
-               (*v2_p)(dj*npr+j) = v2(jj);
-               jj++;
-            }
-         }
-      }
-   }
-
-   if ( fes->GetOrdering() == Ordering::byNODES && fes->GetVDim() > 1 )
-   {
-      this->MergeExposedPrivate(NULL,v2_p,sol);
-   }
+   mat -> Mult (x, y);
 }
 
 MatrixInverse * BilinearForm::Inverse() const
@@ -551,26 +146,7 @@
 
 void BilinearForm::Finalize (int skip_zeros)
 {
-   if ( mat != NULL )
-   {
-      mat -> Finalize (skip_zeros);
-   }
-   if ( mat_ee != NULL )
-   {
-      mat_ee -> Finalize (skip_zeros);
-   }
-   if ( mat_ep != NULL )
-   {
-      mat_ep -> Finalize (skip_zeros);
-   }
-   if ( mat_rr != NULL )
-   {
-      mat_rr -> Finalize (skip_zeros);
-   }
-   if ( mat_pe != NULL )
-   {
-      mat_pe -> Finalize (skip_zeros);
-   }
+   mat -> Finalize (skip_zeros);
    if (mat_e)
    {
       mat_e -> Finalize (skip_zeros);
@@ -644,7 +220,7 @@
    }
 }
 
-void BilinearForm::Assemble(int skip_zeros)
+void BilinearForm::Assemble (int skip_zeros)
 {
    ElementTransformation *eltrans;
    Mesh *mesh = fes -> GetMesh();
@@ -652,7 +228,7 @@
 
    int i;
 
-   if (mat == NULL && mat_ee == NULL )
+   if (mat == NULL)
    {
       AllocMat();
    }
@@ -668,222 +244,15 @@
 
    if (dbfi.Size())
    {
-      if ( fes->GetNPrDofs() == 0 )
-      {
-         for (i = 0; i < fes -> GetNE(); i++)
-         {
-<<<<<<< HEAD
-            if ( 100*(i+1)/fes->GetNE() > 100*i/fes->GetNE() && false )
-            {
-               std::cout << 100*(i+1)/fes->GetNE() << "%" << std::endl;
-            }
-            fes->GetElementVDofs(i, vdofs);
-            if (element_matrices)
-            {
-               mat->AddSubMatrix(vdofs, vdofs, (*element_matrices)(i),
-                                 skip_zeros);
-            }
-            else
-            {
-               const FiniteElement &fe = *fes->GetFE(i);
-               eltrans = fes->GetElementTransformation(i);
-               for (int k = 0; k < dbfi.Size(); k++)
-               {
-                  dbfi[k]->AssembleElementMatrix(fe, *eltrans, elemmat);
-                  mat->AddSubMatrix(vdofs, vdofs, elemmat, skip_zeros);
-               }
-            }
-=======
+      for (i = 0; i < fes -> GetNE(); i++)
+      {
+         fes->GetElementVDofs(i, vdofs);
+         if (element_matrices)
+         {
             elmat_p = &(*element_matrices)(i);
->>>>>>> 4032c056
-         }
-      }
-      else
-      {
-         DenseMatrix mee,mpe,mep,mrr;
-         Vector vpR,veL,vcMpe;
-
-         *mat_ee = 0.0;
-         *mat_ep = 0.0;
-         *mat_rr = 0.0;
-         if ( mat_pe != NULL )
-         {
-            *mat_pe = 0.0;
-         }
-
-         int npr = fes->GetNPrDofs();
-
-         for (i = 0; i < fes -> GetNE(); i++)
-         {
-<<<<<<< HEAD
-            if ( 100*(i+1)/fes->GetNE() > 100*i/fes->GetNE() && false )
-            {
-               std::cout << 100*(i+1)/fes->GetNE() << "%" << std::endl;
-            }
-            int vdim = fes->GetVDim();
-            int pr_offset, npri;
-            fes->GetElementVDofs(i, vdofs, pr_offset, npri);
-
-            if (element_matrices)
-            {
-               mee.CopyMN((*element_matrices)(i),
-                          vdofs.Size(),vdofs.Size(),0,0);
-               mep.CopyMN((*element_matrices)(i),
-                          vdofs.Size(),vdim*npri,0,vdofs.Size());
-               if ( mat_pe != NULL )
-               {
-                  mpe.CopyMN((*element_matrices)(i),
-                             vdim*npri,vdofs.Size(),vdofs.Size(),0);
-               }
-
-               mat_pp[i]->CopyMN((*element_matrices)(i),
-                                 vdim*npri, vdim*npri,
-                                 vdofs.Size(), vdofs.Size());
-            }
-            else
-            {
-               const FiniteElement &fe = *fes->GetFE(i);
-               eltrans = fes->GetElementTransformation(i);
-
-               mee.SetSize(vdofs.Size(),vdofs.Size());
-               mep.SetSize(vdofs.Size(),vdim*npri);
-               mat_pp[i]->SetSize(vdim*npri,vdim*npri);
-
-               mee = 0.0;
-               mep = 0.0;
-               *mat_pp[i] = 0.0;
-
-               if ( mat_pe != NULL )
-               {
-                  mpe.SetSize(vdim*npri,vdofs.Size());
-                  mpe = 0.0;
-               }
-
-               for (int k = 0; k < dbfi.Size(); k++)
-               {
-                  dbfi[k]->AssembleElementMatrix(fe, *eltrans, elemmat);
-                  permuteElementMatrix(elemmat,vdim,npri);
-
-                  mee.AddMN(elemmat,
-                            vdofs.Size(),vdofs.Size(),0,0);
-                  mep.AddMN(elemmat,
-                            vdofs.Size(),vdim*npri,0,vdofs.Size());
-                  if ( mat_pe != NULL )
-                  {
-                     mpe.AddMN(elemmat,
-                               vdim*npri,vdofs.Size(),vdofs.Size(),0);
-                  }
-                  // mat_pp[i]->AddMN(elemmat,nvpri,nvpri,
-                  //                 vdofs.Size(),vdofs.Size());
-
-                  if ( fes->GetOrdering() == Ordering::byNODES )
-                  {
-                     for (int ii=0; ii<vdim*npri; ii++)
-                        for (int jj=0; jj<vdim*npri; jj++)
-                           (*mat_pp[i])(ii,jj)
-                           += elemmat(vdofs.Size()+ii,
-                                      vdofs.Size()+jj);
-                  }
-                  else
-                  {
-                     for (int ii=0; ii<npri; ii++)
-                        for (int jj=0; jj<npri; jj++)
-                           for (int di=0; di<vdim; di++)
-                              for (int dj=0; dj<vdim; dj++)
-                                 (*mat_pp[i])(vdim*ii+di,vdim*jj+dj)
-                                 += elemmat(vdofs.Size()+npri*di+ii,
-                                            vdofs.Size()+npri*dj+jj);
-                  }
-               }
-            }
-
-            mat_ee->AddSubMatrix(vdofs, vdofs, mee, skip_zeros);
-
-            if ( fes->GetOrdering() == Ordering::byNODES )
-            {
-               for (int ii=0; ii<vdofs.Size(); ii++)
-                  for (int dj=0; dj<vdim; dj++)
-                     for (int jj=0; jj<npri; jj++)
-                        mat_ep->Add(vdofs[ii],npr*dj+pr_offset+jj,
-                                    mep(ii,npri*dj+jj));
-            }
-            else
-            {
-               for (int ii=0; ii<vdofs.Size(); ii++)
-                  for (int jj=0; jj<npri; jj++)
-                     for (int dj=0; dj<vdim; dj++)
-                        mat_ep->Add(vdofs[ii],vdim*pr_offset+vdim*jj+dj,
-                                    mep(ii,npri*dj+jj));
-            }
-
-            if ( mat_pe != NULL )
-            {
-               if ( fes->GetOrdering() == Ordering::byNODES )
-               {
-                  for (int di=0; di<vdim; di++)
-                     for (int ii=0; ii<npri; ii++)
-                        for (int jj=0; jj<vdofs.Size(); jj++)
-                           mat_pe->Add(npr*di+pr_offset+ii,vdofs[jj],
-                                       mpe(npri*di+ii,jj));
-               }
-               else
-               {
-                  for (int ii=0; ii<npri; ii++)
-                     for (int jj=0; jj<vdofs.Size(); jj++)
-                        for (int di=0; di<vdim; di++)
-                           mat_pe->Add(vdim*pr_offset+vdim*ii+di,vdofs[jj],
-                                       mpe(npri*di+ii,jj));
-               }
-            }
-
-            mat_pp_inv[i] = (DenseMatrixInverse*)mat_pp[i]->Inverse();
-
-            vcMpe.SetSize(vdim*npri);
-            vpR.SetSize(vdim*npri);
-            veL.SetSize(vdofs.Size());
-            mrr.SetSize(vdofs.Size(),vdofs.Size());
-
-            for (int jj=0; jj<vdofs.Size(); jj++)
-            {
-               if ( fes->GetOrdering() == Ordering::byNODES )
-               {
-                  for (int kk=0; kk<vdim*npri; kk++)
-                  {
-                     vcMpe(kk) = mep(jj,kk);
-                  }
-                  mat_pp_inv[i]->Mult(vcMpe,vpR);
-
-                  for (int kk=0; kk<vdim*npri; kk++)
-                  {
-                     vcMpe(kk) = vpR(kk);
-                  }
-               }
-               else
-               {
-                  for (int kk=0; kk<npri; kk++)
-                     for (int dk=0; dk<vdim; dk++)
-                     {
-                        vcMpe(vdim*kk+dk) = mep(jj,npri*dk+kk);
-                     }
-                  mat_pp_inv[i]->Mult(vcMpe,vpR);
-
-                  for (int kk=0; kk<npri; kk++)
-                     for (int dk=0; dk<vdim; dk++)
-                     {
-                        vcMpe(npri*dk+kk) = vpR(vdim*kk+dk);
-                     }
-               }
-               mep.Mult(vcMpe,veL);
-
-               for (int ii=0; ii<vdofs.Size(); ii++)
-               {
-                  mrr(ii,jj) = -veL(ii);
-               }
-            }
-
-            mrr += mee;
-            mat_rr->AddSubMatrix(vdofs, vdofs, mrr, skip_zeros);
-=======
+         }
+         else
+         {
             const FiniteElement &fe = *fes->GetFE(i);
             eltrans = fes->GetElementTransformation(i);
             dbfi[0]->AssembleElementMatrix(fe, *eltrans, elmat);
@@ -898,7 +267,6 @@
          if (hybridization)
          {
             hybridization->AssembleMatrix(i, vdofs, *elmat_p);
->>>>>>> 4032c056
          }
       }
    }
@@ -976,30 +344,6 @@
 #endif
 }
 
-void BilinearForm::permuteElementMatrix(DenseMatrix &mat, int vdim, int npr)
-{
-   int h = mat.Height(), w = mat.Width();
-   int ndof = h/vdim;
-   int nex  = ndof-npr;
-
-   DenseMatrix pmat(h,w);
-
-   pmat = 0.0;
-   for (int dj = 0; dj<vdim; dj++)
-   {
-      for (int di = 0; di<vdim; di++)
-      {
-         pmat.CopyMN(mat,nex,nex,ndof*di,ndof*dj,nex*di,nex*dj);
-         pmat.CopyMN(mat,nex,npr,ndof*di,ndof*dj+nex,nex*di,nex*vdim+npr*dj);
-         pmat.CopyMN(mat,npr,nex,ndof*di+nex,ndof*dj,nex*vdim+npr*di,nex*dj);
-         pmat.CopyMN(mat,npr,npr,ndof*di+nex,ndof*dj+nex,
-                     nex*vdim+npr*di,nex*vdim+npr*dj);
-      }
-   }
-
-   mat = pmat;
-}
-
 void BilinearForm::ConformingAssemble()
 {
    // Do not remove zero entries to preserve the symmetric structure of the
@@ -1282,9 +626,6 @@
       }
 }
 
-<<<<<<< HEAD
-void BilinearForm::Update(FiniteElementSpace *nfes)
-=======
 void BilinearForm::EliminateEssentialBCFromDofsDiag (Array<int> &ess_dofs,
                                                      double value)
 {
@@ -1305,34 +646,11 @@
 }
 
 void BilinearForm::Update (FiniteElementSpace *nfes)
->>>>>>> 4032c056
 {
    if (nfes) { fes = nfes; }
 
-   if ( mat_e != NULL ) { delete mat_e; }
-   if ( mat != NULL ) { delete mat; }
-   if ( mat_ee != NULL ) { delete mat_ee; }
-   if ( mat_ep != NULL ) { delete mat_ep; }
-   if ( mat_pe != NULL ) { delete mat_pe; }
-   if ( mat_rr != NULL ) { delete mat_rr; }
-
-   if ( mat_pp != NULL )
-   {
-      for (int i=0; i<fes->GetNE(); i++)
-      {
-         if ( mat_pp[i] != NULL ) { delete mat_pp[i]; }
-      }
-      delete [] mat_pp;
-   }
-   if ( mat_pp_inv != NULL )
-   {
-      for (int i=0; i<fes->GetNE(); i++)
-      {
-         if ( mat_pp_inv[i] != NULL ) { delete mat_pp_inv[i]; }
-      }
-      delete [] mat_pp_inv;
-   }
-
+   delete mat_e;
+   delete mat;
    FreeElementMatrices();
    if (hybridization)
    {
@@ -1342,42 +660,15 @@
 
    height = width = fes->GetVSize();
 
-   mat = mat_e = mat_ee = mat_ep = mat_pe = mat_rr = NULL;
+   mat = mat_e = NULL;
 }
 
 BilinearForm::~BilinearForm()
 {
-   if ( mat_e != NULL ) { delete mat_e; }
-   if ( mat != NULL ) { delete mat; }
+   delete mat_e;
+   delete mat;
    delete element_matrices;
    delete hybridization;
-
-   if ( mat_ee != NULL ) { delete mat_ee; }
-   if ( mat_ep != NULL ) { delete mat_ep; }
-   if ( mat_pe != NULL ) { delete mat_pe; }
-   if ( mat_rr != NULL ) { delete mat_rr; }
-   if ( mat_pp != NULL )
-   {
-      for (int i=0; i<fes->GetNE(); i++)
-      {
-         if ( mat_pp[i] != NULL ) { delete mat_pp[i]; }
-      }
-      delete [] mat_pp;
-   }
-   if ( mat_pp_inv != NULL )
-   {
-      for (int i=0; i<fes->GetNE(); i++)
-      {
-         if ( mat_pp_inv[i] != NULL ) { delete mat_pp_inv[i]; }
-      }
-      delete [] mat_pp_inv;
-   }
-   if ( tmp_p != NULL ) { delete tmp_p; }
-
-   if ( v1_e != NULL ) { delete v1_e; }
-   if ( v1_p != NULL ) { delete v1_p; }
-   if ( v2_e != NULL ) { delete v2_e; }
-   if ( v2_p != NULL ) { delete v2_p; }
 
    if (!extern_bfs)
    {
@@ -1389,84 +680,6 @@
    }
 }
 
-void MixedBilinearForm::AllocMat()
-{
-   if ( trial_fes->GetNPrDofs() == 0 || test_fes->GetNPrDofs() == 0 )
-   {
-      mat = new SparseMatrix(height, width);
-   }
-   else
-   {
-      mat_ee = new SparseMatrix(test_fes->GetExVSize(),
-                                trial_fes->GetExVSize());
-      mat_ep = new SparseMatrix(test_fes->GetExVSize(),
-                                trial_fes->GetPrVSize());
-      mat_pe = new SparseMatrix(test_fes->GetPrVSize(),
-                                trial_fes->GetExVSize());
-      mat_pp = new DenseMatrix*[test_fes->GetNE()];
-      for (int i=0; i<test_fes->GetNE(); i++) { mat_pp[i] = new DenseMatrix(); }
-
-      if ( trial_fes->GetOrdering() == Ordering::byNODES &&
-           trial_fes->GetVDim() > 1 )
-      {
-         v1_e = new Vector(trial_fes->GetExVSize());
-         v1_p = new Vector(trial_fes->GetPrVSize());
-      }
-      else
-      {
-         v1_e = new Vector();
-         v1_p = new Vector();
-      }
-      if ( test_fes->GetOrdering() == Ordering::byNODES &&
-           test_fes->GetVDim() > 1 )
-      {
-         v2_e = new Vector(test_fes->GetExVSize());
-         v2_p = new Vector(test_fes->GetPrVSize());
-      }
-      else
-      {
-         v2_e = new Vector();
-         v2_p = new Vector();
-      }
-   }
-}
-
-void MixedBilinearForm::permuteElementMatrix(DenseMatrix &mat,
-                                             int vdim_r, int npr_r,
-                                             int vdim_c, int npr_c)
-{
-   int h = mat.Height(), w = mat.Width();
-
-   int ndof_r = h/vdim_r;
-   int ndof_c = w/vdim_c;
-
-   int nex_r  = ndof_r-npr_r;
-   int nex_c  = ndof_c-npr_c;
-
-   DenseMatrix pmat(h,w);
-
-   pmat = 0.0;
-   for (int dj = 0; dj<vdim_c; dj++)
-   {
-      for (int di = 0; di<vdim_r; di++)
-      {
-         pmat.CopyMN(mat,nex_r,nex_c,
-                     ndof_r*di,ndof_c*dj,
-                     nex_r*di,nex_c*dj);
-         pmat.CopyMN(mat,nex_r,npr_c,
-                     ndof_r*di,ndof_c*dj+nex_c,
-                     nex_r*di,nex_c*vdim_c+npr_c*dj);
-         pmat.CopyMN(mat,npr_r,nex_c,
-                     ndof_r*di+nex_r,ndof_c*dj,
-                     nex_r*vdim_r+npr_r*di,nex_c*dj);
-         pmat.CopyMN(mat,npr_r,npr_c,
-                     ndof_r*di+nex_r,ndof_c*dj+nex_c,
-                     nex_r*vdim_r+npr_r*di,nex_c*vdim_c+npr_c*dj);
-      }
-   }
-
-   mat = pmat;
-}
 
 MixedBilinearForm::MixedBilinearForm (FiniteElementSpace *tr_fes,
                                       FiniteElementSpace *te_fes)
@@ -1475,405 +688,33 @@
    trial_fes = tr_fes;
    test_fes = te_fes;
    mat = NULL;
-
-   mat_ee = NULL;
-   mat_ep = NULL;
-   mat_pe = NULL;
-   mat_pp = NULL;
-
-   v1_e = v1_p = v2_e = v2_p = NULL;
 }
 
 double & MixedBilinearForm::Elem (int i, int j)
 {
-   if ( mat != NULL )
-   {
-      return (*mat)(i, j);
-   }
+   return (*mat)(i, j);
 }
 
 const double & MixedBilinearForm::Elem (int i, int j) const
 {
-   if ( mat != NULL )
-   {
-      return (*mat)(i, j);
-   }
+   return (*mat)(i, j);
 }
 
 void MixedBilinearForm::Mult (const Vector & x, Vector & y) const
 {
-   if ( mat != NULL )
-   {
-      mat -> Mult (x, y);
-   }
-   else
-   {
-      // Create temporary vectors for the exposed and private
-      // portions of x and y
-      this->SplitExposedPrivate(*trial_fes,x,v1_e,v1_p);
-      this->SplitExposedPrivate(*test_fes,y,v2_e,v2_p);
-
-      // Compute the Exposed portion of the product
-      mat_ee->Mult(*v1_e,*v2_e);
-      mat_ep->AddMult(*v1_p,*v2_e);
-
-      // Compute the Private portion of the product
-      // Begin by multiplying the block diagonal portion element by element
-
-      int vdim_r = test_fes->GetVDim();
-      int vdim_c = trial_fes->GetVDim();
-      int npr_r  = test_fes->GetNPrDofs();
-      int npr_c  = trial_fes->GetNPrDofs();
-      const int * pr_offsets_r = test_fes->GetPrivateOffsets();
-      const int * pr_offsets_c = trial_fes->GetPrivateOffsets();
-
-      Vector v1,v2;
-
-      for (int i=0; i<test_fes->GetNE(); i++)
-      {
-         int size_r = mat_pp[i]->NumRows();
-         int size_c = mat_pp[i]->NumCols();
-
-         // Setup the private portion of the local domain space vector
-         if ( trial_fes->GetOrdering() == Ordering::byNODES &&
-              trial_fes->GetVDim() > 1 )
-         {
-            v1.SetSize(size_c);
-
-            int jj = 0;
-            for (int dj=0; dj<vdim_c; dj++)
-            {
-               for (int j=pr_offsets_c[i]; j<pr_offsets_c[i+1]; j++)
-               {
-                  v1(jj) = (*v1_p)(dj*npr_c+j);
-                  jj++;
-               }
-            }
-         }
-         else
-         {
-            v1.SetDataAndSize(&(*v1_p)[vdim_c*pr_offsets_c[i]],size_c);
-         }
-
-         // Setup the private portion of the local range space vector
-         if ( test_fes->GetOrdering() == Ordering::byNODES &&
-              test_fes->GetVDim() > 1 )
-         {
-            v2.SetSize(size_r);
-         }
-         else
-         {
-            v2.SetDataAndSize(&(*v2_p)[vdim_r*pr_offsets_r[i]],size_r);
-         }
-
-         // Perform the private portion of the multiplication
-         mat_pp[i]->Mult(v1,v2);
-
-         // Commit the private portion of the local range space vector
-         if ( test_fes->GetOrdering() == Ordering::byNODES &&
-              test_fes->GetVDim() > 1 )
-         {
-            int jj = 0;
-            for (int dj=0; dj<vdim_r; dj++)
-            {
-               for (int j=pr_offsets_r[i]; j<pr_offsets_r[i+1]; j++)
-               {
-                  (*v2_p)(dj*npr_r+j) = v2(jj);
-                  jj++;
-               }
-            }
-         }
-      }
-
-      // Finish by multiplying the off-diagonal block
-      mat_pe->AddMult(*v1_e,*v2_p);
-
-      // Merge the exposed and private portions back into the result vector
-      if ( test_fes->GetOrdering() == Ordering::byNODES &&
-           test_fes->GetVDim() > 1 )
-      {
-         this->MergeExposedPrivate(*test_fes,v2_e,v2_p,y);
-      }
-
-   }
+   mat -> Mult (x, y);
 }
 
 void MixedBilinearForm::AddMult (const Vector & x, Vector & y,
                                  const double a) const
 {
-   if ( mat != NULL )
-   {
-      mat -> AddMult (x, y, a);
-   }
-   else
-   {
-      // Create temporary vectors for the exposed and private
-      // portions of x and y
-      this->SplitExposedPrivate(*trial_fes,x,v1_e,v1_p);
-      this->SplitExposedPrivate(*test_fes,y,v2_e,v2_p);
-
-      // Compute the Exposed portion of the product
-      mat_ee->AddMult(*v1_e, *v2_e, a);
-      mat_ep->AddMult(*v1_p, *v2_e, a);
-
-      // Compute the Private portion of the product
-      // Begin by multiplying the block diagonal portion element by element
-
-      int vdim_r = test_fes->GetVDim();
-      int vdim_c = trial_fes->GetVDim();
-      int npr_r  = test_fes->GetNPrDofs();
-      int npr_c  = trial_fes->GetNPrDofs();
-      const int * pr_offsets_r = test_fes->GetPrivateOffsets();
-      const int * pr_offsets_c = trial_fes->GetPrivateOffsets();
-
-      Vector v1,v2;
-
-      for (int i=0; i<test_fes->GetNE(); i++)
-      {
-         int size_r = mat_pp[i]->NumRows();
-         int size_c = mat_pp[i]->NumCols();
-
-         // Setup the private portion of the local domain space vector
-         if ( trial_fes->GetOrdering() == Ordering::byNODES &&
-              trial_fes->GetVDim() > 1 )
-         {
-            v1.SetSize(size_c);
-
-            int jj = 0;
-            for (int dj=0; dj<vdim_c; dj++)
-            {
-               for (int j=pr_offsets_c[i]; j<pr_offsets_c[i+1]; j++)
-               {
-                  v1(jj) = (*v1_p)(dj*npr_c+j);
-                  jj++;
-               }
-            }
-         }
-         else
-         {
-            v1.SetDataAndSize(&(*v1_p)[vdim_c*pr_offsets_c[i]],size_c);
-         }
-
-         // Setup the private portion of the local range space vector
-         if ( test_fes->GetOrdering() == Ordering::byNODES &&
-              test_fes->GetVDim() > 1 )
-         {
-            v2.SetSize(size_r);
-
-            int jj = 0;
-            for (int dj=0; dj<vdim_r; dj++)
-            {
-               for (int j=pr_offsets_r[i]; j<pr_offsets_r[i+1]; j++)
-               {
-                  v2(jj) = (*v2_p)(dj*npr_r+j);
-                  jj++;
-               }
-            }
-         }
-         else
-         {
-            v2.SetDataAndSize(&(*v2_p)[vdim_r*pr_offsets_r[i]],size_r);
-         }
-
-         // Perform the private portion of the multiplication
-         mat_pp[i]->AddMult(v1, v2, a);
-
-         // Commit the private portion of the local range space vector
-         if ( test_fes->GetOrdering() == Ordering::byNODES &&
-              test_fes->GetVDim() > 1 )
-         {
-            int jj = 0;
-            for (int dj=0; dj<vdim_r; dj++)
-            {
-               for (int j=pr_offsets_r[i]; j<pr_offsets_r[i+1]; j++)
-               {
-                  (*v2_p)(dj*npr_r+j) = v2(jj);
-                  jj++;
-               }
-            }
-         }
-      }
-
-      // Finish by multiplying the off-diagonal block
-      mat_pe->AddMult(*v1_e, *v2_p, a);
-
-      // Merge the exposed and private portions back into the result vector
-      if ( test_fes->GetOrdering() == Ordering::byNODES &&
-           test_fes->GetVDim() > 1 )
-      {
-         this->MergeExposedPrivate(*test_fes,v2_e,v2_p,y);
-      }
-
-   }
+   mat -> AddMult (x, y, a);
 }
 
 void MixedBilinearForm::AddMultTranspose (const Vector & x, Vector & y,
                                           const double a) const
 {
-   if ( mat != NULL )
-   {
-      mat -> AddMultTranspose (x, y, a);
-   }
-   else
-   {
-      // Create temporary vectors for the exposed and private
-      // portions of x and y
-      this->SplitExposedPrivate(*test_fes,x,v2_e,v2_p);
-      this->SplitExposedPrivate(*trial_fes,y,v1_e,v1_p);
-
-      // Compute the Exposed portion of the product
-      mat_ee->AddMultTranspose(*v2_e, *v1_e, a);
-      mat_pe->AddMultTranspose(*v2_p, *v1_e, a);
-
-      // Compute the Private portion of the product
-      // Begin by multiplying the block diagonal portion element by element
-
-      int vdim_r = test_fes->GetVDim();
-      int vdim_c = trial_fes->GetVDim();
-      int npr_r  = test_fes->GetNPrDofs();
-      int npr_c  = trial_fes->GetNPrDofs();
-      const int * pr_offsets_r = test_fes->GetPrivateOffsets();
-      const int * pr_offsets_c = trial_fes->GetPrivateOffsets();
-
-      Vector v1,v2;
-
-      for (int i=0; i<test_fes->GetNE(); i++)
-      {
-         int size_r = mat_pp[i]->NumRows();
-         int size_c = mat_pp[i]->NumCols();
-
-         // Setup the private portion of the local domain space vector
-         if ( trial_fes->GetOrdering() == Ordering::byNODES &&
-              trial_fes->GetVDim() > 1 )
-         {
-            v1.SetSize(size_c);
-
-            int jj = 0;
-            for (int dj=0; dj<vdim_c; dj++)
-            {
-               for (int j=pr_offsets_c[i]; j<pr_offsets_c[i+1]; j++)
-               {
-                  v1(jj) = (*v1_p)(dj*npr_c+j);
-                  jj++;
-               }
-            }
-         }
-         else
-         {
-            v1.SetDataAndSize(&(*v1_p)[vdim_c*pr_offsets_c[i]],size_c);
-         }
-
-         // Setup the private portion of the local range space vector
-         if ( test_fes->GetOrdering() == Ordering::byNODES &&
-              test_fes->GetVDim() > 1 )
-         {
-            v2.SetSize(size_r);
-
-            int jj = 0;
-            for (int dj=0; dj<vdim_r; dj++)
-            {
-               for (int j=pr_offsets_r[i]; j<pr_offsets_r[i+1]; j++)
-               {
-                  v2(jj) = (*v2_p)(dj*npr_r+j);
-                  jj++;
-               }
-            }
-         }
-         else
-         {
-            v2.SetDataAndSize(&(*v2_p)[vdim_r*pr_offsets_r[i]],size_r);
-         }
-
-         // Perform the private portion of the multiplication
-         mat_pp[i]->AddMultTranspose(v2, v1, a);
-
-         // Commit the private portion of the local range space vector
-         if ( trial_fes->GetOrdering() == Ordering::byNODES &&
-              trial_fes->GetVDim() > 1 )
-         {
-            int jj = 0;
-            for (int dj=0; dj<vdim_c; dj++)
-            {
-               for (int j=pr_offsets_c[i]; j<pr_offsets_c[i+1]; j++)
-               {
-                  (*v1_p)(dj*npr_c+j) = v1(jj);
-                  jj++;
-               }
-            }
-         }
-      }
-
-      // Finish by multiplying the off-diagonal block
-      mat_ep->AddMultTranspose(*v2_e, *v1_p, a);
-
-      // Merge the exposed and private portions back into the result vector
-      if ( trial_fes->GetOrdering() == Ordering::byNODES &&
-           trial_fes->GetVDim() > 1 )
-      {
-         this->MergeExposedPrivate(*trial_fes,v1_e,v1_p,y);
-      }
-
-   }
-}
-
-void
-MixedBilinearForm::SplitExposedPrivate(const FiniteElementSpace &fes,
-                                       const Vector &x,
-                                       Vector *x_e, Vector *x_p) const
-{
-   if ( fes.GetOrdering() == Ordering::byNODES && fes.GetVDim() > 1 )
-   {
-      int nex = fes.GetNExDofs();
-      int npr = fes.GetNPrDofs();
-      int vdim = fes.GetVDim();
-      if ( x_e != NULL )
-         for (int di=0; di<vdim; di++)
-            for (int i=0; i<nex; i++)
-            {
-               (*x_e)(nex*di+i) = x((nex+npr)*di+i);
-            }
-      if ( x_p != NULL )
-         for (int di=0; di<vdim; di++)
-            for (int i=0; i<npr; i++)
-            {
-               (*x_p)(npr*di+i) = x((nex+npr)*di+nex+i);
-            }
-   }
-   else
-   {
-      if ( x_e != NULL )
-      {
-         x_e->SetDataAndSize(const_cast<double*>(&x[0]),fes.GetExVSize());
-      }
-      if ( x_p != NULL && (fes.GetPrVSize() > 0) )
-         x_p->SetDataAndSize(const_cast<double*>(&x[fes.GetExVSize()]),
-                             fes.GetPrVSize());
-   }
-}
-
-void
-MixedBilinearForm::MergeExposedPrivate(const FiniteElementSpace &fes,
-                                       Vector *x_e, Vector *x_p,
-                                       Vector &x) const
-{
-   if ( fes.GetOrdering() == Ordering::byNODES && fes.GetVDim() > 1 )
-   {
-      int nex = fes.GetNExDofs();
-      int npr = fes.GetNPrDofs();
-      int vdim = fes.GetVDim();
-      if ( x_e != NULL )
-         for (int di=0; di<vdim; di++)
-            for (int i=0; i<nex; i++)
-            {
-               x((nex+npr)*di+i) = (*x_e)(nex*di+i);
-            }
-      if ( x_p != NULL )
-         for (int di=0; di<vdim; di++)
-            for (int i=0; i<npr; i++)
-            {
-               x((nex+npr)*di+nex+i) = (*x_p)(npr*di+i);
-            }
-   }
+   mat -> AddMultTranspose (x, y, a);
 }
 
 MatrixInverse * MixedBilinearForm::Inverse() const
@@ -1883,22 +724,7 @@
 
 void MixedBilinearForm::Finalize (int skip_zeros)
 {
-   if ( mat != NULL )
-   {
-      mat -> Finalize (skip_zeros);
-   }
-   if ( mat_ee != NULL )
-   {
-      mat_ee -> Finalize (skip_zeros);
-   }
-   if ( mat_ep != NULL )
-   {
-      mat_ep -> Finalize (skip_zeros);
-   }
-   if ( mat_pe != NULL )
-   {
-      mat_pe -> Finalize (skip_zeros);
-   }
+   mat -> Finalize (skip_zeros);
 }
 
 void MixedBilinearForm::GetBlocks(Array2D<SparseMatrix *> &blocks) const
@@ -1913,25 +739,6 @@
    mat->GetBlocks(blocks);
 }
 
-void MixedBilinearForm::GetBlocksReduced(Array2D<SparseMatrix *> &blocks) const
-{
-   if (trial_fes->GetOrdering() != Ordering::byNODES ||
-       test_fes->GetOrdering() != Ordering::byNODES)
-      mfem_error("MixedBilinearForm::GetBlocksReduced :\n"
-                 " Both trial and test spaces must use Ordering::byNODES!");
-
-   blocks.SetSize(test_fes->GetVDim(), trial_fes->GetVDim());
-
-   if ( test_fes->GetNPrDofs() == 0 || trial_fes->GetNPrDofs() == 0 )
-   {
-      mat->GetBlocks(blocks);
-   }
-   else
-   {
-      mat_ee->GetBlocks(blocks);
-   }
-}
-
 void MixedBilinearForm::AddDomainIntegrator (BilinearFormIntegrator * bfi)
 {
    dom.Append (bfi);
@@ -1956,152 +763,24 @@
 
    Mesh *mesh = test_fes -> GetMesh();
 
-   if (mat == NULL && mat_ee == NULL )
-   {
-      AllocMat();
+   if (mat == NULL)
+   {
+      mat = new SparseMatrix(height, width);
    }
 
    if (dom.Size())
    {
-      if ( test_fes->GetNPrDofs() == 0 || trial_fes->GetNPrDofs() == 0 )
-      {
-         for (i = 0; i < test_fes -> GetNE(); i++)
-         {
-            trial_fes -> GetElementVDofs (i, tr_vdofs);
-            test_fes  -> GetElementVDofs (i, te_vdofs);
-            eltrans = test_fes -> GetElementTransformation (i);
-            for (k = 0; k < dom.Size(); k++)
-            {
-               dom[k] -> AssembleElementMatrix2 (*trial_fes -> GetFE(i),
-                                                 *test_fes  -> GetFE(i),
-                                                 *eltrans, elemmat);
-               mat -> AddSubMatrix (te_vdofs, tr_vdofs, elemmat, skip_zeros);
-            }
-         }
-      }
-      else
-      {
-         DenseMatrix mee,mpe,mep;
-
-         *mat_ee = 0.0;
-         *mat_ep = 0.0;
-         *mat_pe = 0.0;
-
-         int npr_r = test_fes->GetNPrDofs();
-         int npr_c = trial_fes->GetNPrDofs();
-
-         for (i = 0; i < test_fes -> GetNE(); i++)
-         {
-            int vdim_r = test_fes->GetVDim();
-            int vdim_c = trial_fes->GetVDim();
-            int pr_offset_r, npri_r;
-            int pr_offset_c, npri_c;
-            test_fes->GetElementVDofs(i, te_vdofs, pr_offset_r, npri_r);
-            trial_fes->GetElementVDofs(i, tr_vdofs, pr_offset_c, npri_c);
-
-            const FiniteElement &te_fe = *test_fes->GetFE(i);
-            const FiniteElement &tr_fe = *trial_fes->GetFE(i);
-            eltrans = test_fes->GetElementTransformation(i);
-
-            mee.SetSize(te_vdofs.Size(),tr_vdofs.Size());
-            mep.SetSize(te_vdofs.Size(),vdim_c*npri_c);
-            mpe.SetSize(vdim_r*npri_r,tr_vdofs.Size());
-            mat_pp[i]->SetSize(vdim_r*npri_r,vdim_c*npri_c);
-
-            mee = 0.0;
-            mep = 0.0;
-            mpe = 0.0;
-            *mat_pp[i] = 0.0;
-
-            for (int k = 0; k < dom.Size(); k++)
-            {
-               dom[k]->AssembleElementMatrix2(tr_fe, te_fe,
+      for (i = 0; i < test_fes -> GetNE(); i++)
+      {
+         trial_fes -> GetElementVDofs (i, tr_vdofs);
+         test_fes  -> GetElementVDofs (i, te_vdofs);
+         eltrans = test_fes -> GetElementTransformation (i);
+         for (k = 0; k < dom.Size(); k++)
+         {
+            dom[k] -> AssembleElementMatrix2 (*trial_fes -> GetFE(i),
+                                              *test_fes  -> GetFE(i),
                                               *eltrans, elemmat);
-               permuteElementMatrix(elemmat,vdim_r,npri_r,vdim_c,npri_c);
-
-               mee.AddMN(elemmat,
-                         te_vdofs.Size(),tr_vdofs.Size(),0,0);
-               mep.AddMN(elemmat,
-                         te_vdofs.Size(),vdim_c*npri_c,0,tr_vdofs.Size());
-               mpe.AddMN(elemmat,
-                         vdim_r*npri_r,tr_vdofs.Size(),te_vdofs.Size(),0);
-
-               if ( test_fes->GetOrdering() == Ordering::byNODES &&
-                    trial_fes->GetOrdering() == Ordering::byNODES )
-               {
-                  for (int ii=0; ii<vdim_r*npri_r; ii++)
-                     for (int jj=0; jj<vdim_c*npri_c; jj++)
-                        (*mat_pp[i])(ii,jj)
-                        += elemmat(te_vdofs.Size()+ii,
-                                   tr_vdofs.Size()+jj);
-               }
-               else if ( test_fes->GetOrdering() == Ordering::byNODES &&
-                         trial_fes->GetOrdering() == Ordering::byVDIM )
-               {
-                  for (int ii=0; ii<vdim_r*npri_r; ii++)
-                     for (int jj=0; jj<npri_c; jj++)
-                        for (int dj=0; dj<vdim_c; dj++)
-                           (*mat_pp[i])(ii,vdim_c*jj+dj)
-                           += elemmat(te_vdofs.Size()+ii,
-                                      tr_vdofs.Size()+npri_c*dj+jj);
-               }
-               else if ( test_fes->GetOrdering() == Ordering::byVDIM &&
-                         trial_fes->GetOrdering() == Ordering::byNODES )
-               {
-                  for (int ii=0; ii<npri_r; ii++)
-                     for (int di=0; di<vdim_r; di++)
-                        for (int jj=0; jj<vdim_c*npri_c; jj++)
-                           (*mat_pp[i])(vdim_r*ii+di,jj)
-                           += elemmat(te_vdofs.Size()+npri_r*di+ii,
-                                      tr_vdofs.Size()+jj);
-               }
-               else
-               {
-                  for (int ii=0; ii<npri_r; ii++)
-                     for (int jj=0; jj<npri_c; jj++)
-                        for (int di=0; di<vdim_r; di++)
-                           for (int dj=0; dj<vdim_c; dj++)
-                              (*mat_pp[i])(vdim_r*ii+di,vdim_c*jj+dj)
-                              += elemmat(te_vdofs.Size()+npri_r*di+ii,
-                                         tr_vdofs.Size()+npri_c*dj+jj);
-               }
-            }
-
-            mat_ee->AddSubMatrix(te_vdofs, tr_vdofs, mee, skip_zeros);
-
-            if ( trial_fes->GetOrdering() == Ordering::byNODES )
-            {
-               for (int ii=0; ii<te_vdofs.Size(); ii++)
-                  for (int dj=0; dj<vdim_c; dj++)
-                     for (int jj=0; jj<npri_c; jj++)
-                        mat_ep->Add(te_vdofs[ii],npr_c*dj+pr_offset_c+jj,
-                                    mep(ii,npri_c*dj+jj));
-            }
-            else
-            {
-               for (int ii=0; ii<te_vdofs.Size(); ii++)
-                  for (int jj=0; jj<npri_c; jj++)
-                     for (int dj=0; dj<vdim_c; dj++)
-                        mat_ep->Add(te_vdofs[ii],vdim_c*pr_offset_c+vdim_c*jj+dj,
-                                    mep(ii,npri_c*dj+jj));
-            }
-
-            if ( test_fes->GetOrdering() == Ordering::byNODES )
-            {
-               for (int di=0; di<vdim_r; di++)
-                  for (int ii=0; ii<npri_r; ii++)
-                     for (int jj=0; jj<tr_vdofs.Size(); jj++)
-                        mat_pe->Add(npr_r*di+pr_offset_r+ii,tr_vdofs[jj],
-                                    mpe(npri_r*di+ii,jj));
-            }
-            else
-            {
-               for (int ii=0; ii<npri_r; ii++)
-                  for (int jj=0; jj<tr_vdofs.Size(); jj++)
-                     for (int di=0; di<vdim_r; di++)
-                        mat_pe->Add(vdim_r*pr_offset_r+vdim_r*ii+di,tr_vdofs[jj],
-                                    mpe(npri_r*di+ii,jj));
-            }
+            mat -> AddSubMatrix (te_vdofs, tr_vdofs, elemmat, skip_zeros);
          }
       }
    }
@@ -2248,24 +927,6 @@
    int i;
 
    if (mat) { delete mat; }
-
-   if ( mat_ee != NULL ) { delete mat_ee; }
-   if ( mat_ep != NULL ) { delete mat_ep; }
-   if ( mat_pe != NULL ) { delete mat_pe; }
-   if ( mat_pp != NULL )
-   {
-      for (int i=0; i<test_fes->GetNE(); i++)
-      {
-         if ( mat_pp[i] != NULL ) { delete mat_pp[i]; }
-      }
-      delete [] mat_pp;
-   }
-
-   if ( v1_e != NULL ) { delete v1_e; }
-   if ( v1_p != NULL ) { delete v1_p; }
-   if ( v2_e != NULL ) { delete v2_e; }
-   if ( v2_p != NULL ) { delete v2_p; }
-
    for (i = 0; i < dom.Size(); i++) { delete dom[i]; }
    for (i = 0; i < bdr.Size(); i++) { delete bdr[i]; }
    for (i = 0; i < skt.Size(); i++) { delete skt[i]; }
@@ -2279,163 +940,30 @@
    const FiniteElement *dom_fe, *ran_fe;
    DenseMatrix totelmat, elmat;
 
-   if (mat == NULL && mat_ee == NULL)
-   {
-      AllocMat();
+   if (mat == NULL)
+   {
+      mat = new SparseMatrix(height, width);
    }
 
    if (dom.Size() > 0)
    {
-<<<<<<< HEAD
-      if ( test_fes->GetNPrDofs() == 0 || trial_fes->GetNPrDofs() == 0 )
-=======
       for (int i = 0; i < test_fes->GetNE(); i++)
->>>>>>> 4032c056
-      {
-         for (int i = 0; i < test_fes->GetNE(); i++)
-         {
-            trial_fes->GetElementVDofs(i, dom_vdofs);
-            test_fes->GetElementVDofs(i, ran_vdofs);
-            T = test_fes->GetElementTransformation(i);
-            dom_fe = trial_fes->GetFE(i);
-            ran_fe = test_fes->GetFE(i);
-
-            dom[0]->AssembleElementMatrix2(*dom_fe, *ran_fe, *T, totelmat);
-            for (int j = 1; j < dom.Size(); j++)
-            {
-               dom[j]->AssembleElementMatrix2(*dom_fe, *ran_fe, *T, elmat);
-               totelmat += elmat;
-            }
-            mat->SetSubMatrix(ran_vdofs, dom_vdofs, totelmat, skip_zeros);
-         }
-      }
-      else
-      {
-         DenseMatrix mee,mpe,mep;
-
-         *mat_ee = 0.0;
-         *mat_ep = 0.0;
-         *mat_pe = 0.0;
-
-         int npr_r = test_fes->GetNPrDofs();
-         int npr_c = trial_fes->GetNPrDofs();
-
-         for (int i = 0; i < test_fes -> GetNE(); i++)
-         {
-            int vdim_r = test_fes->GetVDim();
-            int vdim_c = trial_fes->GetVDim();
-            int pr_offset_r, npri_r;
-            int pr_offset_c, npri_c;
-            test_fes->GetElementVDofs(i, ran_vdofs, pr_offset_r, npri_r);
-            trial_fes->GetElementVDofs(i, dom_vdofs, pr_offset_c, npri_c);
-
-            T = test_fes->GetElementTransformation(i);
-            dom_fe = trial_fes->GetFE(i);
-            ran_fe = test_fes->GetFE(i);
-
-            mee.SetSize(ran_vdofs.Size(),dom_vdofs.Size());
-            mep.SetSize(ran_vdofs.Size(),vdim_c*npri_c);
-            mpe.SetSize(vdim_r*npri_r,dom_vdofs.Size());
-            mat_pp[i]->SetSize(vdim_r*npri_r,vdim_c*npri_c);
-
-            mee = 0.0;
-            mep = 0.0;
-            mpe = 0.0;
-            *mat_pp[i] = 0.0;
-
-            for (int k = 0; k < dom.Size(); k++)
-            {
-               dom[k]->AssembleElementMatrix2(*dom_fe, *ran_fe, *T, totelmat);
-               permuteElementMatrix(totelmat,vdim_r,npri_r,vdim_c,npri_c);
-
-               mee.AddMN(totelmat,
-                         ran_vdofs.Size(),dom_vdofs.Size(),0,0);
-               mep.AddMN(totelmat,
-                         ran_vdofs.Size(),vdim_c*npri_c,0,dom_vdofs.Size());
-               mpe.AddMN(totelmat,
-                         vdim_r*npri_r,dom_vdofs.Size(),ran_vdofs.Size(),0);
-
-               if ( test_fes->GetOrdering() == Ordering::byNODES &&
-                    trial_fes->GetOrdering() == Ordering::byNODES )
-               {
-                  for (int ii=0; ii<vdim_r*npri_r; ii++)
-                     for (int jj=0; jj<vdim_c*npri_c; jj++)
-                        (*mat_pp[i])(ii,jj)
-                        += totelmat(ran_vdofs.Size()+ii,
-                                    dom_vdofs.Size()+jj);
-               }
-               else if ( test_fes->GetOrdering() == Ordering::byNODES &&
-                         trial_fes->GetOrdering() == Ordering::byVDIM )
-               {
-                  for (int ii=0; ii<vdim_r*npri_r; ii++)
-                     for (int jj=0; jj<npri_c; jj++)
-                        for (int dj=0; dj<vdim_c; dj++)
-                           (*mat_pp[i])(ii,vdim_c*jj+dj)
-                           += totelmat(ran_vdofs.Size()+ii,
-                                       dom_vdofs.Size()+npri_c*dj+jj);
-               }
-               else if ( test_fes->GetOrdering() == Ordering::byVDIM &&
-                         trial_fes->GetOrdering() == Ordering::byNODES )
-               {
-                  for (int ii=0; ii<npri_r; ii++)
-                     for (int jj=0; jj<vdim_c*npri_c; jj++)
-                        for (int di=0; di<vdim_r; di++)
-                           (*mat_pp[i])(vdim_r*ii+di,jj)
-                           += totelmat(ran_vdofs.Size()+npri_r*di+ii,
-                                       dom_vdofs.Size()+jj);
-               }
-               else
-               {
-                  for (int ii=0; ii<npri_r; ii++)
-                     for (int jj=0; jj<npri_c; jj++)
-                        for (int di=0; di<vdim_r; di++)
-                           for (int dj=0; dj<vdim_c; dj++)
-                              (*mat_pp[i])(vdim_r*ii+di,vdim_c*jj+dj)
-                              += totelmat(ran_vdofs.Size()+npri_r*di+ii,
-                                          dom_vdofs.Size()+npri_c*dj+jj);
-               }
-            }
-
-            mat_ee->SetSubMatrix(ran_vdofs, dom_vdofs, mee, skip_zeros);
-
-            if ( trial_fes->GetOrdering() == Ordering::byNODES )
-            {
-               for (int ii=0; ii<ran_vdofs.Size(); ii++)
-                  for (int dj=0; dj<vdim_c; dj++)
-                     for (int jj=0; jj<npri_c; jj++)
-                        mat_ep->Set(ran_vdofs[ii],npr_c*dj+pr_offset_c+jj,
-                                    mep(ii,npri_c*dj+jj));
-            }
-            else
-            {
-               for (int ii=0; ii<ran_vdofs.Size(); ii++)
-                  for (int jj=0; jj<npri_c; jj++)
-                     for (int dj=0; dj<vdim_c; dj++)
-                        mat_ep->Set(ran_vdofs[ii],vdim_c*pr_offset_c+vdim_c*jj+dj,
-                                    mep(ii,npri_c*dj+jj));
-            }
-
-            if ( test_fes->GetOrdering() == Ordering::byNODES )
-            {
-               for (int di=0; di<vdim_r; di++)
-                  for (int ii=0; ii<npri_r; ii++)
-                     for (int jj=0; jj<dom_vdofs.Size(); jj++)
-                        mat_pe->Set(npr_r*di+pr_offset_r+ii,dom_vdofs[jj],
-                                    mpe(npri_r*di+ii,jj));
-            }
-            else
-            {
-               for (int ii=0; ii<npri_r; ii++)
-                  for (int jj=0; jj<dom_vdofs.Size(); jj++)
-                     for (int di=0; di<vdim_r; di++)
-                        mat_pe->Set(vdim_r*pr_offset_r+vdim_r*ii+di,dom_vdofs[jj],
-                                    mpe(npri_r*di+ii,jj));
-            }
-         }
-      }
-   }
-<<<<<<< HEAD
-=======
+      {
+         trial_fes->GetElementVDofs(i, dom_vdofs);
+         test_fes->GetElementVDofs(i, ran_vdofs);
+         T = test_fes->GetElementTransformation(i);
+         dom_fe = trial_fes->GetFE(i);
+         ran_fe = test_fes->GetFE(i);
+
+         dom[0]->AssembleElementMatrix2(*dom_fe, *ran_fe, *T, totelmat);
+         for (int j = 1; j < dom.Size(); j++)
+         {
+            dom[j]->AssembleElementMatrix2(*dom_fe, *ran_fe, *T, elmat);
+            totelmat += elmat;
+         }
+         mat->SetSubMatrix(ran_vdofs, dom_vdofs, totelmat, skip_zeros);
+      }
+   }
 
    if (skt.Size())
    {
@@ -2457,8 +985,6 @@
          mat->SetSubMatrix(ran_vdofs, dom_vdofs, totelmat, skip_zeros);
       }
    }
->>>>>>> 4032c056
-}
-
-
-} // namespace mfem;+}
+
+}