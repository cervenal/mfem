//                                MFEM Example 9
//
// Compile with: make ex9_sundials
//
// Sample runs:
//    ex9_sundials -m ../data/periodic-segment.mesh -p 0 -r 2 -dt 0.005
//    ex9_sundials -m ../data/periodic-square.mesh -p 0 -r 2 -dt 0.01 -tf 10
//    ex9_sundials -m ../data/periodic-hexagon.mesh -p 0 -r 2 -dt 0.01 -tf 10
//    ex9_sundials -m ../data/periodic-square.mesh -p 1 -r 2 -dt 0.005 -tf 9
//    ex9_sundials -m ../data/periodic-hexagon.mesh -p 1 -r 2 -dt 0.005 -tf 9
//    ex9_sundials -m ../data/disc-nurbs.mesh -p 2 -r 3 -dt 0.005 -tf 9
//    ex9_sundials -m ../data/periodic-square.mesh -p 3 -r 4 -dt 0.0025 -tf 9 -vs 20
//    ex9_sundials -m ../data/periodic-cube.mesh -p 0 -r 2 -o 2 -dt 0.02 -tf 8
//
// Description:  This example code solves the time-dependent advection equation
//               du/dt = v.grad(u), where v is a given fluid velocity, and
//               u0(x)=u(0,x) is a given initial condition.
//
//               The example demonstrates the use of Discontinuous Galerkin (DG)
//               bilinear forms in MFEM (face integrators), the use of explicit
//               ODE time integrators, the definition of periodic boundary
//               conditions through periodic meshes, as well as the use of GLVis
//               for persistent visualization of a time-evolving solution. The
//               saving of time-dependent data files for external visualization
//               with VisIt (visit.llnl.gov) is also illustrated.

#include "mfem.hpp"
#include <fstream>
#include <iostream>
#include <algorithm>
#include <stdio.h>
#include <stdlib.h>
#include <math.h>

/* Header files with a description of contents used in CVbanx.c */

#include <cvode/cvode.h>             /* prototypes for CVODE fcts., consts. */
#include <nvector/nvector_serial.h>  /* serial N_Vector types, fcts., macros */
#include <sundials/sundials_band.h>  /* definitions of type DlsMat and macros */
#include <sundials/sundials_types.h> /* definition of type realtype */
#include <sundials/sundials_math.h>  /* definition of ABS and EXP */

/* Problem Constants */

#define RTOL  RCONST(1.0e-9) /* scalar absolute tolerance */
#define ATOL  RCONST(1.0e-12)    /* scalar absolute tolerance */
#define T0    RCONST(0.0)    /* initial time              */

#define ZERO RCONST(0.0)

using namespace std;
using namespace mfem;

// Choice for the problem setup. The fluid velocity, initial condition and
// inflow boundary condition are chosen based on this parameter.
int problem;

// Velocity coefficient
void velocity_function(const Vector &x, Vector &v);

// Initial condition
double u0_function(Vector &x);

// Inflow boundary condition
double inflow_function(Vector &x);

/* Type : UserData (contains grid constants) */

typedef struct {
  TimeDependentOperator* f_op;
} *UserData;

/* Private function to check function return values */

static int check_flag(void *flagvalue, char *funcname, int opt);

/* Functions Called by the Solver */
static int f(realtype t, N_Vector y, N_Vector ydot, void *user_data);

/** A time-dependent operator for the right-hand side of the ODE. The DG weak
    form of du/dt = v.grad(u) is M du/dt = K u + b, where M and K are the mass
    and advection matrices, and b describes the flow on the boundary. This can
    be written as a general ODE, du/dt = M^{-1} (K u + b), and this class is
    used to evaluate the right-hand side. */
class FE_Evolution : public TimeDependentOperator
{
private:
   SparseMatrix &M, &K;
   const Vector &b;
   DSmoother M_prec;
   CGSolver M_solver;

   mutable Vector z;

public:
   FE_Evolution(SparseMatrix &_M, SparseMatrix &_K, const Vector &_b);

   virtual void Mult(const Vector &x, Vector &y) const;

   virtual ~FE_Evolution() { }
};


int main(int argc, char *argv[])
{

   // 1. Parse command-line options.
   problem = 0;
   const char *mesh_file = "../data/periodic-hexagon.mesh";
   int ref_levels = 2;
   int order = 3;
   int ode_solver_type = 4;
   double t_final = 10.0;
   double dt = 0.01;
   bool visualization = true;
   bool visit = false;
   int vis_steps = 5;

   int precision = 8;
   cout.precision(precision);

   OptionsParser args(argc, argv);
   args.AddOption(&mesh_file, "-m", "--mesh",
                  "Mesh file to use.");
   args.AddOption(&problem, "-p", "--problem",
                  "Problem setup to use. See options in velocity_function().");
   args.AddOption(&ref_levels, "-r", "--refine",
                  "Number of times to refine the mesh uniformly.");
   args.AddOption(&order, "-o", "--order",
                  "Order (degree) of the finite elements.");
   args.AddOption(&ode_solver_type, "-s", "--ode-solver",
                  "ODE solver: 1 - Forward Euler, 2 - RK2 SSP, 3 - RK3 SSP,"
                  " 4 - RK4, 6 - RK6.");
   args.AddOption(&t_final, "-tf", "--t-final",
                  "Final time; start time is 0.");
   args.AddOption(&dt, "-dt", "--time-step",
                  "Time step.");
   args.AddOption(&visualization, "-vis", "--visualization", "-no-vis",
                  "--no-visualization",
                  "Enable or disable GLVis visualization.");
   args.AddOption(&visit, "-visit", "--visit-datafiles", "-no-visit",
                  "--no-visit-datafiles",
                  "Save data files for VisIt (visit.llnl.gov) visualization.");
   args.AddOption(&vis_steps, "-vs", "--visualization-steps",
                  "Visualize every n-th timestep.");
   args.Parse();
   if (!args.Good())
   {
      args.PrintUsage(cout);
      return 1;
   }
   args.PrintOptions(cout);

   // 2. Read the mesh from the given mesh file. We can handle geometrically
   //    periodic meshes in this code.
   Mesh *mesh;
   ifstream imesh(mesh_file);
   if (!imesh)
   {
      cerr << "\nCan not open mesh file: " << mesh_file << '\n' << endl;
      return 2;
   }
   mesh = new Mesh(imesh, 1, 1);
   imesh.close();
   int dim = mesh->Dimension();
  
   // 4. Refine the mesh to increase the resolution. In this example we do
   //    'ref_levels' of uniform refinement, where 'ref_levels' is a
   //    command-line parameter. If the mesh is of NURBS type, we convert it to
   //    a (piecewise-polynomial) high-order mesh.
   for (int lev = 0; lev < ref_levels; lev++)
      mesh->UniformRefinement();

   if (mesh->NURBSext)
   {
      int mesh_order = std::max(order, 1);
      FiniteElementCollection *mfec = new H1_FECollection(mesh_order, dim);
      FiniteElementSpace *mfes = new FiniteElementSpace(mesh, mfec, dim);
      mesh->SetNodalFESpace(mfes);
      mesh->GetNodes()->MakeOwner(mfec);
   }

   // 5. Define the discontinuous DG finite element space of the given
   //    polynomial order on the refined mesh.
   DG_FECollection fec(order, dim);
   FiniteElementSpace fes(mesh, &fec);

   cout << "Number of unknowns: " << fes.GetVSize() << endl;

   // 6. Set up and assemble the bilinear and linear forms corresponding to the
   //    DG discretization. The DGTraceIntegrator involves integrals over mesh
   //    interior faces.
   VectorFunctionCoefficient velocity(dim, velocity_function);
   FunctionCoefficient inflow(inflow_function);
   FunctionCoefficient u0(u0_function);

   BilinearForm m(&fes);
   m.AddDomainIntegrator(new MassIntegrator);
   BilinearForm k(&fes);
   k.AddDomainIntegrator(new ConvectionIntegrator(velocity, -1.0));
   k.AddInteriorFaceIntegrator(
      new TransposeIntegrator(new DGTraceIntegrator(velocity, 1.0, -0.5)));
   k.AddBdrFaceIntegrator(
      new TransposeIntegrator(new DGTraceIntegrator(velocity, 1.0, -0.5)));

   LinearForm b(&fes);
   b.AddBdrFaceIntegrator(
      new BoundaryFlowIntegrator(inflow, velocity, -1.0, -0.5));

   m.Assemble();
   m.Finalize();
   int skip_zeros = 0;
   k.Assemble(skip_zeros);
   k.Finalize(skip_zeros);
   b.Assemble();

   // 7. Define the initial conditions, save the corresponding grid function to
   //    a file and (optionally) save data in the VisIt format and initialize
   //    GLVis visualization.
   GridFunction u(&fes);
   u.ProjectCoefficient(u0);

   {
      ofstream omesh("ex9.mesh");
      omesh.precision(precision);
      mesh->Print(omesh);
      ofstream osol("ex9-init.gf");
      osol.precision(precision);
      u.Save(osol);
   }

   VisItDataCollection visit_dc("Example9", mesh);
   visit_dc.RegisterField("solution", &u);
   if (visit)
   {
      visit_dc.SetCycle(0);
      visit_dc.SetTime(0.0);
      visit_dc.Save();
   }

   socketstream sout;
   if (visualization)
   {
      char vishost[] = "localhost";
      int  visport   = 19916;
      sout.open(vishost, visport);
      if (!sout)
      {
         cout << "Unable to connect to GLVis server at "
              << vishost << ':' << visport << endl;
         visualization = false;
         cout << "GLVis visualization disabled.\n";
      }
      else
      {
         sout.precision(precision);
         sout << "solution\n" << *mesh << u;
         sout << "pause\n";
         sout << flush;
         cout << "GLVis visualization paused."
              << " Press space (in the GLVis window) to resume it.\n";
      }
   }

   // 8. Define the time-dependent evolution operator describing the ODE
   //    right-hand side, and perform time-integration (looping over the time
   //    iterations, ti, with a time-step dt).
   FE_Evolution adv(m.SpMat(), k.SpMat(), b);
   
   // 9. Initialize the ODE solver
   //goes into init
   realtype reltol, abstol, tin, tout;
   long int yin_length;
   yin_length=u.Size();
   long int n = adv.Width();
   cout<<yin_length<<n<<endl;
   //intial time
   realtype t = 0.0;
   realtype *yin;
   N_Vector y;
   yin= u.GetData();
   UserData data;
   void *cvode_mem;
   int iout, flag;
   realtype tF=t_final;

   y = NULL;
   data = NULL;
   cvode_mem = NULL;
   /* Create a serial vector */

   y = N_VMake_Serial(n,yin);   /* Allocate y vector */
   if(check_flag((void*)y, "N_VNew_Serial", 0)) return(1);

   reltol = RTOL;   /* Set the tolerances */
   abstol = ATOL;

   data = (UserData) malloc(sizeof *data);   /* Allocate data memory */
   if(check_flag((void *)data, "malloc", 2)) return(1);
   
   TimeDependentOperator *tmp=&adv;
   data->f_op=tmp;

   /* Call CVodeCreate to create the solver memory */
   cvode_mem=CVodeCreate(CV_ADAMS,CV_FUNCTIONAL);
   if(check_flag((void *)cvode_mem, "CVodeCreate", 0)) return(1);

   /* Call CVodeInit to initialize the integrator memory and specify the
    * user's right hand side function in u'=f(t,u), the inital time t, and
    * the initial dependent variable vector y. */
   flag = CVodeInit(cvode_mem, f, t, y);
   if(check_flag(&flag, "CVodeInit", 1)) return(1);

   /* Call CVodeSStolerances to specify the scalar relative tolerance
    * and scalar absolute tolerance */
   flag = CVodeSStolerances(cvode_mem, reltol, abstol);
   if (check_flag(&flag, "CVodeSStolerances", 1)) return(1);

   /* Set the pointer to user-defined data */
   flag = CVodeSetUserData(cvode_mem, data);
   if(check_flag(&flag, "CVodeSetUserData", 1)) return(1);

  /* Set the initial step size */
/*  flag = CVodeSetFixedStep(cvode_mem, dt);
  if(check_flag(&flag, "CVodeSetInitStep", 1)) return(1);
*/
  /* Set the minimum step size*/
/*  Since CVode has no fixed step, if you require too big of a minimum step, accuracy concerns stop the solver. */
/*
  flag = CVodeSetMinStep(cvode_mem, dt);
  if(check_flag(&flag, "CVodeSetMinStep", 1)) return(1);
*/
  /* Set the maximum step size */
  flag = CVodeSetMaxStep(cvode_mem, dt);
  if(check_flag(&flag, "CVodeSetMaxStep", 1)) return(1);

  flag = CVodeSetStopTime(cvode_mem, tF);
  if(check_flag(&flag, "CVodeSetStopTime", 1)) return(1);
  
   // 10. Loop over integration
   cout<<"tF before integration: "<<tF<<"\ntout, t before integration"<<tout<<"\n"<<t<<endl;
   for(iout=1, tout=dt; tout-1e-9<=tF; iout++, tout += dt) {
<<<<<<< HEAD
     //      flag = CVode(cvode_mem, tout, y, &t, CV_ONE_STEP);
      flag = CVode(cvode_mem, tout, y, &t, CV_NORMAL);
=======
      flag = CVode(cvode_mem, tout, y, &t, CV_ONE_STEP);
//      flag = CVode(cvode_mem, tout, y, &t, CV_NORMAL);
>>>>>>> b06a542a
      if(check_flag(&flag, "CVode", 1)) break;

      u.SetData(NV_DATA_S(y));

      int ti=iout;
      if (ti % vis_steps == 0)
      {
         cout << "time step: " << ti << ", time: " << t << endl;

         if (visualization)
            sout << "solution\n" << *mesh << u << flush;

         if (visit)
         {
            visit_dc.SetCycle(ti);
            visit_dc.SetTime(t);
            visit_dc.Save();
         } //end if visit
      } //end if visualization step
  } //end for over integrating
  
  cout<<"tF after integration: "<<tF<<"\ntout, t after integration: "<<tout<<"\n"<<t<<endl;

/* Consider changing structure of for loop back to this:
   for (int ti = 0; true; )
   {
      if (t >= t_final - dt/2)
         break;

      ode_solver->Step(u, t, dt);
      ti++;


      if (ti % vis_steps == 0)
      {
         cout << "time step: " << ti << ", time: " << t << endl;

         if (visualization)
            sout << "solution\n" << *mesh << u << flush;

         if (visit)
         {
            visit_dc.SetCycle(ti);
            visit_dc.SetTime(t);
            visit_dc.Save();
         }
      }
      
   }
*/
   // 11. Save the final solution. This output can be viewed later using GLVis:
   //    "glvis -m ex9.mesh -g ex9_sundials-final.gf".
   {
      ofstream osol("ex9_sundials-final.gf");
      osol.precision(precision);
      u.Save(osol);
   }
   
   // 12. Print solver statistics.
   long int nst, nst_a, nf, nsetups, nje, nfeLS, nni, ncfn, netf;
   /* Get/print some final statistics on how the solve progressed */
   flag = CVodeGetNumSteps(cvode_mem, &nst);
   check_flag(&flag, "CVodeGetNumSteps", 1);
   
   flag = CVodeGetNumRhsEvals(cvode_mem, &nf);
   check_flag(&flag, "CVodeGetNumRhsEvals", 1);
   /*
   flag = CVodeGetNumLinSolvSetups(cvode_mem, &nsetups);
   check_flag(&flag, "CVodeGetNumLinSolvSetups", 1);
   */
   flag = CVodeGetNumErrTestFails(cvode_mem, &netf);
   check_flag(&flag, "CVodeGetNumErrTestFails", 1);
   /*
   flag = CVodeGetNumNonlinSolvIters(cvode_mem, &nni);
   check_flag(&flag, "CVodeGetNumNonlinSolvIters", 1);
   flag = CVodeGetNumNonlinSolvConvFails(cvode_mem, &ncfn);
   check_flag(&flag, "CVodeGetNumNonlinSolvConvFails", 1);
   flag = CVDlsGetNumJacEvals(cvode_mem, &nje);
   check_flag(&flag, "CVDlsGetNumJacEvals", 1);
   flag = CVDlsGetNumRhsEvals(cvode_mem, &nfeLS);
   check_flag(&flag, "CVDlsGetNumRhsEvals", 1);
   */
   
   printf("\nFinal Solver Statistics:\n");
   printf("    Internal solver steps = %li (attempted = %li)\n", nst, nst_a);
   printf("    Total RHS evals:   F = %li\n", nf);
   printf("    Total number of error test failures = %li\n\n", netf);

   // 13. Free the used memory.
   /* Clean up and return with successful completion */
   N_VDestroy_Serial(y);       /* Free y vector */
   CVodeFree(&cvode_mem);   /* Free integrator memory */   
   delete mesh;

   return 0;
}


// Implementation of class FE_Evolution
FE_Evolution::FE_Evolution(SparseMatrix &_M, SparseMatrix &_K, const Vector &_b)
   : TimeDependentOperator(_M.Size()), M(_M), K(_K), b(_b), z(_M.Size())
{
   M_solver.SetPreconditioner(M_prec);
   M_solver.SetOperator(M);

   M_solver.iterative_mode = false;
   M_solver.SetRelTol(1e-9);
   M_solver.SetAbsTol(0.0);
   M_solver.SetMaxIter(100);
   M_solver.SetPrintLevel(0);
}

void FE_Evolution::Mult(const Vector &x, Vector &y) const
{
   // y = M^{-1} (K x + b)
   K.Mult(x, z);
   z += b;
   M_solver.Mult(z, y);
}

static int f(realtype t, N_Vector y, N_Vector ydot,void *user_data)
{
  UserData udata;
  realtype *ydata, *ydotdata;
  long int ylen, ydotlen;
 
  udata = (UserData) user_data;
  //ydata is now a pointer to the realtype data array in y
  ydata = NV_DATA_S(y);
  ylen = NV_LENGTH_S(y);
  
  // probably unnecessary, since overwriting ydot as output
  //ydotdata is now a pointer to the realtype data array in ydot
  ydotdata = NV_DATA_S(ydot);
  ydotlen = NV_LENGTH_S(ydot);
  
  //f_op is now a pointer of abstract base class type TimeDependentOperator. It points to the TimeDependentOperator in the user_data struct
  TimeDependentOperator* f_op = udata->f_op;
  
  // Eventually add these MFEM Vectors to UserData struct
  // Creates mfem vectors with pointers to the data array in y and in ydot respectively
  // Have not explicitly set as owndata, so allocated size is -size
  Vector mfem_vector_y((double*) ydata, ylen);
  Vector mfem_vector_ydot((double*) ydotdata, ydotlen);
  f_op->SetTime(t);
  f_op->Mult(mfem_vector_y,mfem_vector_ydot);

  return(0);
}

// Velocity coefficient
void velocity_function(const Vector &x, Vector &v)
{
   int dim = x.Size();

   switch (problem)
   {
   case 0:
   {
      // Translations in 1D, 2D, and 3D
      switch (dim)
      {
      case 1: v(0) = 1.0; break;
      case 2: v(0) = sqrt(2./3.); v(1) = sqrt(1./3.); break;
      case 3: v(0) = sqrt(3./6.); v(1) = sqrt(2./6.); v(2) = sqrt(1./6.); break;
      }
      break;
   }
   case 1:
   case 2:
   {
      // Clockwise rotation in 2D around the origin
      const double w = M_PI/2;
      switch (dim)
      {
      case 1: v(0) = 1.0; break;
      case 2: v(0) = w*x(1); v(1) = -w*x(0); break;
      case 3: v(0) = w*x(1); v(1) = -w*x(0); v(2) = 0.0; break;
      }
      break;
   }
   case 3:
   {
      // Clockwise twisting rotation in 2D around the origin
      const double w = M_PI/2;
      double d = max((x(0)+1.)*(1.-x(0)),0.) * max((x(1)+1.)*(1.-x(1)),0.);
      d = d*d;
      switch (dim)
      {
      case 1: v(0) = 1.0; break;
      case 2: v(0) = d*w*x(1); v(1) = -d*w*x(0); break;
      case 3: v(0) = d*w*x(1); v(1) = -d*w*x(0); v(2) = 0.0; break;
      }
      break;
   }
   }
}

// Initial condition
double u0_function(Vector &x)
{
   int dim = x.Size();

   switch (problem)
   {
   case 0:
   case 1:
   {
      switch (dim)
      {
      case 1:
         return exp(-40.*pow(x(0)-0.5,2));
      case 2:
      case 3:
      {
         double rx = 0.45, ry = 0.25, cx = 0., cy = -0.2, w = 10.;
         if (dim == 3)
         {
            const double s = (1. + 0.25*cos(2*M_PI*x(2)));
            rx *= s;
            ry *= s;
         }
         return ( erfc(w*(x(0)-cx-rx))*erfc(-w*(x(0)-cx+rx)) *
                  erfc(w*(x(1)-cy-ry))*erfc(-w*(x(1)-cy+ry)) )/16;
      }
      }
   }
   case 2:
   {
      const double r = sqrt(8.);
      double x_ = x(0), y_ = x(1), rho, phi;
      rho = hypot(x_, y_) / r;
      phi = atan2(y_, x_);
      return pow(sin(M_PI*rho),2)*sin(3*phi);
   }
   case 3:
   {
      const double f = M_PI;
      return sin(f*x(0))*sin(f*x(1));
   }
   }
   return 0.0;
}

// Inflow boundary condition (zero for the problems considered in this example)
double inflow_function(Vector &x)
{
   switch (problem)
   {
   case 0:
   case 1:
   case 2:
   case 3: return 0.0;
   }
   return 0.0;
}

/* Check function return value...
     opt == 0 means SUNDIALS function allocates memory so check if
              returned NULL pointer
     opt == 1 means SUNDIALS function returns a flag so check if
              flag >= 0
     opt == 2 means function allocates memory so check if returned
              NULL pointer */

static int check_flag(void *flagvalue, char *funcname, int opt)
{
  int *errflag;

  /* Check if SUNDIALS function returned NULL pointer - no memory allocated */

  if (opt == 0 && flagvalue == NULL) {
    fprintf(stderr, "\nSUNDIALS_ERROR: %s() failed - returned NULL pointer\n\n",
            funcname);
    return(1); }

  /* Check if flag < 0 */

  else if (opt == 1) {
    errflag = (int *) flagvalue;
    if (*errflag < 0) {
      fprintf(stderr, "\nSUNDIALS_ERROR: %s() failed with flag = %d\n\n",
              funcname, *errflag);
      return(1); }}

  /* Check if function returned NULL pointer - no memory allocated */

  else if (opt == 2 && flagvalue == NULL) {
    fprintf(stderr, "\nMEMORY_ERROR: %s() failed - returned NULL pointer\n\n",
            funcname);
    return(1); }

  return(0);
}<|MERGE_RESOLUTION|>--- conflicted
+++ resolved
@@ -339,14 +339,9 @@
   
    // 10. Loop over integration
    cout<<"tF before integration: "<<tF<<"\ntout, t before integration"<<tout<<"\n"<<t<<endl;
-   for(iout=1, tout=dt; tout-1e-9<=tF; iout++, tout += dt) {
-<<<<<<< HEAD
+   for(iout=1, tout=dt; tout<tF+dt/2; iout++, tout = t + dt) {
      //      flag = CVode(cvode_mem, tout, y, &t, CV_ONE_STEP);
-      flag = CVode(cvode_mem, tout, y, &t, CV_NORMAL);
-=======
-      flag = CVode(cvode_mem, tout, y, &t, CV_ONE_STEP);
-//      flag = CVode(cvode_mem, tout, y, &t, CV_NORMAL);
->>>>>>> b06a542a
+           flag = CVode(cvode_mem, tout, y, &t, CV_NORMAL);
       if(check_flag(&flag, "CVode", 1)) break;
 
       u.SetData(NV_DATA_S(y));
