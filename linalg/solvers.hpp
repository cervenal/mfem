--- conflicted
+++ resolved
@@ -18,10 +18,7 @@
 #include <umfpack.h>
 #endif
 
-<<<<<<< HEAD
 MFEM_NAMESPACE_BEGIN();
-=======
->>>>>>> 6a587967
 
 /// Abstract base class for iterative solver
 class IterativeSolver : public Solver
@@ -329,4 +326,4 @@
 
 MFEM_NAMESPACE_END();
 
-#endif // MFEM_SOLVERS
+#endif // MFEM_SOLVERS