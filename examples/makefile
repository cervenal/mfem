--- conflicted
+++ resolved
@@ -11,18 +11,12 @@
 
 # Serial compiler
 CC = g++
-<<<<<<< HEAD
-OPTS = -O3 -I$(MFEM_DIR) $(SUITESPARSE_OPT)
-DEBUG_OPTS = -g3 -I$(MFEM_DIR) $(SUITESPARSE_OPT)
-LIBS = $(MFEM_LIB) $(LAPACK_LIBS) $(OPENMP_LIBS) $(SUITESPARSE_LIB)
-=======
 OPTS = -O3
 DEBUG_OPTS = -g
 LIB_OPTS = -I$(MFEM_DIR) $(SUITESPARSE_OPT)
 COPTS = $(OPTS) $(LIB_OPTS)
 LIBS = $(MFEM_LIB) $(LAPACK_LIBS) $(OPENMP_LIBS) $(SUITESPARSE_LIB)\
  $(POSIX_CLOCKS_LIB)
->>>>>>> 43cb95df
 
 # Parallel compiler
 MPICC = mpicxx
@@ -68,29 +62,20 @@
  $(LAPACK_LIB) $(BLAS_LIB)
 SUITESPARSE_LIB     = $(SUITESPARSE_LIB_$(USE_SUITESPARSE))
 
-<<<<<<< HEAD
-serial: ex1 ex1amr ex2 ex3 ex4
-
-parallel: ex1p ex2p ex3p ex4p
-
-ex1: ex1.cpp ../libmfem.a
-	$(CC) $(OPTS) ex1.cpp -o ex1 $(LIBS)
-=======
 # The high-resolution POSIX clocks may need -lrt
 USE_POSIX_CLOCKS = NO
 POSIX_CLOCKS_LIB_NO  =
 POSIX_CLOCKS_LIB_YES = -lrt
 POSIX_CLOCKS_LIB = $(POSIX_CLOCKS_LIB_$(USE_POSIX_CLOCKS))
 
-serial: ex1 ex2 ex3 ex4
+serial: ex1 ex1amr ex2 ex3 ex4
 
 parallel: ex1p ex2p ex3p ex4p
 
 ex1: ex1.cpp
 	$(CC) $(COPTS) ex1.cpp -o ex1 $(LIBS)
->>>>>>> 43cb95df
 
-ex1amr: ex1amr.cpp ../libmfem.a
+ex1amr: ex1amr.cpp
 	$(CC) $(OPTS) ex1amr.cpp -o ex1amr $(LIBS)
 
 ex1p: ex1p.cpp
