--- conflicted
+++ resolved
@@ -37,14 +37,8 @@
    args.PrintOptions(cout);
 
    /// Engine *engine = EngineDepot.Select(spec);
-<<<<<<< HEAD
-   // string occa_spec("mode: 'Serial'");
-   // string occa_spec("mode: 'CUDA', deviceID: 0");
-=======
-
    string occa_spec("mode: 'Serial'");
    // string occa_spec("mode: 'CUDA', device_id: 0");
->>>>>>> 8ee2e444
    // string occa_spec("mode: 'OpenMP', threads: 4");
    // string occa_spec("mode: 'OpenCL', device_id: 0, platform_id: 0");
 
@@ -57,13 +51,8 @@
    //    the same code.
    dbg("\033[34m[ex1d] mesh");
    Mesh *mesh = new Mesh(mesh_file, 1, 1);
-<<<<<<< HEAD
-   dbg("\033[34m[ex1d] SetEngine");
    mesh->SetEngine(*engine);
-   
-=======
-   mesh->SetEngine(*engine);
->>>>>>> 8ee2e444
+
    int dim = mesh->Dimension();
 
    // 3. Refine the mesh to increase the resolution. In this example we do
