// Copyright (c) 2010, Lawrence Livermore National Security, LLC. Produced at
// the Lawrence Livermore National Laboratory. LLNL-CODE-443211. All Rights
// reserved. See file COPYRIGHT for details.
//
// This file is part of the MFEM library. For more information and source code
// availability see http://mfem.org.
//
// MFEM is free software; you can redistribute it and/or modify it under the
// terms of the GNU Lesser General Public License (as published by the Free
// Software Foundation) version 2.1 dated February 1999.

#include "../general/okina.hpp"

// *****************************************************************************
namespace mfem
{

// *****************************************************************************
// * Looks if adrs is in one mapping's range
// * Returns base address if it is a hit, NULL otherwise
// *****************************************************************************
void *mm::Range(const void *adrs)
{
   const auto search = mng->find(adrs);
   const bool known = search != mng->end();
   assert(not known);
   for(mm_t::iterator address = mng->begin(); address != mng->end(); address++) {
      void *h_adrs = address->second.h_adrs;
      if (h_adrs > adrs) continue;
      const size_t bytes = address->second.bytes;
      const void *end = (char*)h_adrs + bytes;
      if (adrs <= end) return h_adrs;
   }
   return NULL;
}

// *****************************************************************************
// * Tests if adrs is a known address
// * If insert_if_in_range is set, it will insert this knew range
// *****************************************************************************
bool mm::Known(const void *adrs, const bool insert_if_in_range)
{
   const auto search = mng->find(adrs);
   const bool known = search != mng->end();
   if (known) return true;
   if (not insert_if_in_range) return false;
   // Now inserting this adrs if it is in range
   const void *base = Range(adrs);
   if (not base) return false;
   mm2dev_t &mm2dev_base = mng->operator[](base);
   const size_t bytes = mm2dev_base.bytes;
   assert(0 < bytes);
   assert(base < adrs);
   const size_t offset = (char*) adrs - (char*) base;
   //dbg("\033[32m[Known] Insert %p < %p", base, adrs);
   Insert(adrs,bytes-offset,1,__FILE__,__LINE__,base);
   // Let's grab this new inserted adrs
   mm2dev_t &mm2dev_adrs = mng->operator[](adrs);
   // Double-check he's available, no insertion there
   assert(Known(adrs,false));
   // Adds to the base this new ranger
   mm2dev_base.rangers[mm2dev_base.n_rangers++] = mm2dev_adrs.h_adrs;
   return true;
}

// *****************************************************************************
// * Adds an address 
// * Warning: size can be 0 like from mfem::GroupTopology::Create
// *****************************************************************************
<<<<<<< HEAD
void* mm::Insert(const void *adrs,
                 const size_t size, const size_t size_of_T,
                 const char *file, const int line,
                 const void *base)
{
   //dbg("[Insert] %s:%d",file,line);
   if (!mm::Get().mng) { mm::Get().Setup(); }
   size_t *h_adrs = ((size_t *) adrs) + xs_shift;
   const bool known = Known(h_adrs);
   if (known) {
      dbg("[Insert] Known %p",h_adrs);
      mm2dev_t &mm2dev = mng->operator[](h_adrs);
      if (not mm2dev.ranged){
         MFEM_SIGSEGV_FOR_STACK;
         MFEM_ASSERT(false, "[ERROR] Trying to add already present address!");
      }else{
         MFEM_ASSERT(false, "[ERROR] Trying to add already RANGED address!");
      }
   }
   mm2dev_t &mm2dev = mng->operator[](h_adrs);
   mm2dev.host = true;
   mm2dev.bytes = size*size_of_T;
   //dbg("[Insert] Add %p (%ldb): %s:%d",h_adrs,mm2dev.bytes,file,line);
   mm2dev.h_adrs = h_adrs;
   mm2dev.d_adrs = NULL;
   mm2dev.ranged = (base != NULL);
   mm2dev.b_adrs = base;
   mm2dev.n_rangers = 0;
#warning 1024 ranger max
   mm2dev.rangers = (void**)calloc(1024,sizeof(void*));
   return mm2dev.h_adrs;
=======
void* mm::Insert(void *h_adrs, const size_t size, const size_t size_of_T)
{
   if (not mng) { mng = new mm_t(); }
   const bool present = Known(h_adrs);
   if (present) { BUILTIN_TRAP; }
   MFEM_ASSERT(not present, "[ERROR] Trying to add already present address!");
   mm2dev_t &mm = mng->operator[](h_adrs);
   mm.host = true;
   mm.bytes = size*size_of_T;
   mm.h_adrs = h_adrs;
   mm.d_adrs = NULL;
   return mm.h_adrs;
>>>>>>> 08065a98
}

// *****************************************************************************
// * Remove the address from the map, as well as all the address' rangers
// *****************************************************************************
void *mm::Erase(void *adrs)
{
<<<<<<< HEAD
   const bool known = Known(adrs);
   if (not known) { MFEM_SIGSEGV_FOR_STACK; }
   MFEM_ASSERT(known, "[ERROR] Trying to remove an unknown address!");
   mm2dev_t &m2d = mng->operator[](adrs);
   if (m2d.n_rangers!=0){
      const size_t n = m2d.n_rangers;
      //dbg("%d ranger(s) ahead!",n);
      for(size_t k=0;k<n;k+=1){
         //dbg("\t%d",k);
         Erase(m2d.rangers[k]);
      }
   }
=======
   const bool present = Known(adrs);
   if (not present) { BUILTIN_TRAP; }
   MFEM_ASSERT(present, "[ERROR] Trying to remove an unknown address!");
>>>>>>> 08065a98
   mng->erase(adrs);
   return adrs;
}

// *****************************************************************************
// * Turn an address to the right host or device one
// *****************************************************************************
void* mm::Adrs(const void *adrs)
{
<<<<<<< HEAD
   const bool cuda = config::Get().Cuda();
   const bool insert_if_in_range = true;
   const bool known = Known(adrs, insert_if_in_range);
   if (not known) { MFEM_SIGSEGV_FOR_STACK; }
   MFEM_ASSERT(known, "[ERROR] Trying to convert unknown address!");
   mm2dev_t &m2d = mng->operator[](adrs);
   
   // Just return asked known host address if not in CUDA mode
   if (m2d.host and not cuda) { return xsShift(m2d.h_adrs); }
   
   // If it hasn't been seen, and we are a ranger,
   // the base should be alloc'ed!
   if (not m2d.d_adrs and m2d.ranged){
      dbg("\033[7mDevice Ranger: @%p < @%p", m2d.b_adrs, m2d.h_adrs);
      // NVCC sanity check
      const bool nvcc = config::nvcc();
      if (not nvcc)
      {
         mfem_error("[ERROR] Trying to run without CUDA support!");
      }
      const void *b_adrs = m2d.b_adrs;
      // First, make sure we have an existing base address
      assert(b_adrs!=NULL); // redondant with if's m2d.ranged test
      // then, make sure base is known, without inserting it
      assert(Known(b_adrs));
      // Let's grab our base map item
      mm2dev_t &base = mng->operator[](b_adrs);
      const size_t base_bytes = base.bytes;
      const size_t range_bytes = m2d.bytes;
      assert(base_bytes >= range_bytes);
      const size_t offset = base_bytes - range_bytes;
      dbg("offset=%ld", offset);
      // base should at least already be on GPU!
      //assert(base.d_adrs);
      // Treat the case base is *NOT* on GPU
      if (not base.d_adrs){
         assert(base_bytes>0);
         okMemAlloc(&base.d_adrs, base_bytes);
         base.host = false;
      }
      // update our address range in device space
      m2d.d_adrs = (char*)base.d_adrs + offset;
      // Continue by pushing what we are working on
      void *stream = config::Get().Stream();
      okMemcpyHtoDAsync(m2d.d_adrs, m2d.h_adrs, m2d.bytes, stream);
      m2d.host = false; // Now this address is GPU born
      return m2d.d_adrs;
   }
   
   // If it hasn't been seen, alloc it in the device
   if (not m2d.d_adrs)
   {
      const bool nvcc = config::nvcc();
      if (not nvcc)
=======
   const bool present = Known(adrs);
   if (not present) { BUILTIN_TRAP; }
   MFEM_ASSERT(present, "[ERROR] Trying to convert unknown address!");
   const bool cuda = config::Cuda();
   mm2dev_t &mm = mng->operator[](adrs);
   // Just return asked known host address if not in CUDA mode
   if (mm.host and not cuda) { return (void*) mm.h_adrs; }
   // If it hasn't been seen, alloc it in the device
   if (not mm.d_adrs)
   {
      MFEM_ASSERT(config::Nvcc(),"[ERROR] Trying to run without CUDA support!");
      const size_t bytes = mm.bytes;
      if (bytes>0) { okMemAlloc(&mm.d_adrs, bytes); }
      void *stream = config::Stream();
      okMemcpyHtoDAsync(mm.d_adrs, mm.h_adrs, bytes, stream);
      mm.host = false; // This address is no more on the host
   }
   return mm.d_adrs;
}

// *****************************************************************************
memory mm::Memory(const void *adrs)
{
   const bool present = Known(adrs);
   if (not present) { BUILTIN_TRAP; }
   MFEM_ASSERT(present, "[ERROR] Trying to convert unknown address!");
   const bool occa = config::Occa();
   MFEM_ASSERT(occa, "[ERROR] Using OCCA memory without OCCA mode!");
   mm2dev_t &mm = mng->operator[](adrs);
   const bool cuda = config::Cuda();
   const size_t bytes = mm.bytes;
   OCCAdevice device = config::OccaDevice();
   if (not mm.d_adrs)
   {
      mm.host = false; // This address is no more on the host
      if (cuda)
      {
         okMemAlloc(&mm.d_adrs, bytes);
         void *stream = config::Stream();
         okMemcpyHtoDAsync(mm.d_adrs, mm.h_adrs, bytes, stream);
      }
      else
>>>>>>> 08065a98
      {
         mm.o_adrs = okDeviceMalloc(device, bytes);
         mm.d_adrs = okMemoryPtr(mm.o_adrs);
         okCopyFrom(mm.o_adrs, mm.h_adrs);
      }
<<<<<<< HEAD
      const size_t bytes = m2d.bytes;
      if (bytes>0) { okMemAlloc(&m2d.d_adrs, bytes); }
      void *stream = config::Get().Stream();
      okMemcpyHtoDAsync(m2d.d_adrs, m2d.h_adrs, bytes, stream);
      m2d.host = false; // Now this address is GPU born
      
      if (m2d.n_rangers!=0){
         const size_t n = m2d.n_rangers;
         dbg("\033[31;7m%d ranger(s) ahead!\033[m",n);
         for(size_t k=0;k<n;k+=1){
            dbg("\t%d",k);
            assert(Known(m2d.rangers[k],false));
            mm2dev_t &rng = mng->operator[](m2d.rangers[k]);
            const size_t offset = m2d.bytes - rng.bytes;
            rng.d_adrs = (char*) m2d.d_adrs + offset;
            rng.host = false;
         }
      }      
   }

   // Otherwise, just return known device pointer
   return m2d.d_adrs;
=======
   }
   if (cuda)
   {
      return okWrapMemory(device, mm.d_adrs, bytes);
   }
   return mm.o_adrs;
>>>>>>> 08065a98
}

// *****************************************************************************
void mm::Push(const void *adrs)
{
   MFEM_ASSERT(Known(adrs), "[ERROR] Trying to push an unknown address!");
   const mm2dev_t &mm = mng->operator[](adrs);
   if (mm.host) { return; }
   okMemcpyHtoD(mm.d_adrs, mm.h_adrs, mm.bytes);
}

// *****************************************************************************
void mm::Pull(const void *adrs)
{
<<<<<<< HEAD
   const bool insert_if_in_range = true;
   const bool known = Known(adrs, insert_if_in_range);
   if (not known) { MFEM_SIGSEGV_FOR_STACK; }
   MFEM_ASSERT(known, "[ERROR] Trying to pull an unknown address!");
   const mm2dev_t &mm2dev = mng->operator[](adrs);
   if (mm2dev.host) { return; }
   okMemcpyDtoH(mm2dev.h_adrs, mm2dev.d_adrs, mm2dev.bytes);
=======
   MFEM_ASSERT(Known(adrs), "[ERROR] Trying to pull an unknown address!");
   const mm2dev_t &mm = mng->operator[](adrs);
   if (mm.host) { return; }
   if (config::Cuda())
   {
      okMemcpyDtoH((void*)mm.h_adrs, mm.d_adrs, mm.bytes);
      return;
   }
   if (config::Occa())
   {
      okCopyTo(Memory(adrs), (void*)mm.h_adrs);
      return;
   }
   MFEM_ASSERT(false, "[ERROR] Should not be there!");
>>>>>>> 08065a98
}

// *****************************************************************************
void* mm::memcpy(void *dest, const void *src, size_t bytes)
{
   return mm::D2D(dest, src, bytes, false);
}

// ******************************************************************************
void* mm::H2D(void *dest, const void *src, size_t bytes, const bool async)
{
   if (bytes==0) { return dest; }
   const bool cuda = config::Cuda();
   if (not cuda) { return std::memcpy(dest, src, bytes); }
   return mfem::kH2D(dest, src, bytes, async);
}

// *****************************************************************************
void* mm::D2H(void *dest, const void *src, size_t bytes, const bool async)
{
   if (bytes==0) { return dest; }
   const bool cuda = config::Cuda();
   if (not cuda) { return std::memcpy(dest, src, bytes); }
   return mfem::kD2H(dest, src, bytes, async);
}

// *****************************************************************************
void* mm::D2D(void *dest, const void *src, size_t bytes, const bool async)
{
   if (bytes==0) { return dest; }
   const bool cuda = config::Cuda();
   if (not cuda) { return std::memcpy(dest, src, bytes); }
   return mfem::kD2D(dest, src, bytes, async);
}

// *****************************************************************************
} // namespace mfem<|MERGE_RESOLUTION|>--- conflicted
+++ resolved
@@ -67,52 +67,35 @@
 // * Adds an address 
 // * Warning: size can be 0 like from mfem::GroupTopology::Create
 // *****************************************************************************
-<<<<<<< HEAD
-void* mm::Insert(const void *adrs,
+void* mm::Insert(const void *h_adrs,
                  const size_t size, const size_t size_of_T,
                  const char *file, const int line,
                  const void *base)
 {
-   //dbg("[Insert] %s:%d",file,line);
-   if (!mm::Get().mng) { mm::Get().Setup(); }
-   size_t *h_adrs = ((size_t *) adrs) + xs_shift;
+   if (not mng) { mng = new mm_t(); }
    const bool known = Known(h_adrs);
    if (known) {
       dbg("[Insert] Known %p",h_adrs);
-      mm2dev_t &mm2dev = mng->operator[](h_adrs);
-      if (not mm2dev.ranged){
-         MFEM_SIGSEGV_FOR_STACK;
+      mm2dev_t &mm = mng->operator[](h_adrs);
+      if (not mm.ranged){
+         BUILTIN_TRAP;
          MFEM_ASSERT(false, "[ERROR] Trying to add already present address!");
       }else{
          MFEM_ASSERT(false, "[ERROR] Trying to add already RANGED address!");
       }
    }
-   mm2dev_t &mm2dev = mng->operator[](h_adrs);
-   mm2dev.host = true;
-   mm2dev.bytes = size*size_of_T;
-   //dbg("[Insert] Add %p (%ldb): %s:%d",h_adrs,mm2dev.bytes,file,line);
-   mm2dev.h_adrs = h_adrs;
-   mm2dev.d_adrs = NULL;
-   mm2dev.ranged = (base != NULL);
-   mm2dev.b_adrs = base;
-   mm2dev.n_rangers = 0;
-#warning 1024 ranger max
-   mm2dev.rangers = (void**)calloc(1024,sizeof(void*));
-   return mm2dev.h_adrs;
-=======
-void* mm::Insert(void *h_adrs, const size_t size, const size_t size_of_T)
-{
-   if (not mng) { mng = new mm_t(); }
-   const bool present = Known(h_adrs);
-   if (present) { BUILTIN_TRAP; }
-   MFEM_ASSERT(not present, "[ERROR] Trying to add already present address!");
    mm2dev_t &mm = mng->operator[](h_adrs);
    mm.host = true;
    mm.bytes = size*size_of_T;
-   mm.h_adrs = h_adrs;
+   //dbg("[Insert] Add %p (%ldb): %s:%d",h_adrs,mm2dev.bytes,file,line);
+   mm.h_adrs = (void*) h_adrs;
    mm.d_adrs = NULL;
+   mm.ranged = (base != NULL);
+   mm.b_adrs = (void*) base;
+   mm.n_rangers = 0;
+#warning 1024 ranger max
+   mm.rangers = (void**)calloc(1024,sizeof(void*));
    return mm.h_adrs;
->>>>>>> 08065a98
 }
 
 // *****************************************************************************
@@ -120,9 +103,8 @@
 // *****************************************************************************
 void *mm::Erase(void *adrs)
 {
-<<<<<<< HEAD
    const bool known = Known(adrs);
-   if (not known) { MFEM_SIGSEGV_FOR_STACK; }
+   if (not known) { BUILTIN_TRAP; }
    MFEM_ASSERT(known, "[ERROR] Trying to remove an unknown address!");
    mm2dev_t &m2d = mng->operator[](adrs);
    if (m2d.n_rangers!=0){
@@ -133,11 +115,6 @@
          Erase(m2d.rangers[k]);
       }
    }
-=======
-   const bool present = Known(adrs);
-   if (not present) { BUILTIN_TRAP; }
-   MFEM_ASSERT(present, "[ERROR] Trying to remove an unknown address!");
->>>>>>> 08065a98
    mng->erase(adrs);
    return adrs;
 }
@@ -147,36 +124,32 @@
 // *****************************************************************************
 void* mm::Adrs(const void *adrs)
 {
-<<<<<<< HEAD
-   const bool cuda = config::Get().Cuda();
+   const bool cuda = config::Cuda();
+   const bool occa = config::Occa();
    const bool insert_if_in_range = true;
    const bool known = Known(adrs, insert_if_in_range);
-   if (not known) { MFEM_SIGSEGV_FOR_STACK; }
+   if (not known) { BUILTIN_TRAP; }
    MFEM_ASSERT(known, "[ERROR] Trying to convert unknown address!");
-   mm2dev_t &m2d = mng->operator[](adrs);
+   mm2dev_t &mm = mng->operator[](adrs);
    
    // Just return asked known host address if not in CUDA mode
-   if (m2d.host and not cuda) { return xsShift(m2d.h_adrs); }
+   if (mm.host and not cuda) { return mm.h_adrs; }
    
    // If it hasn't been seen, and we are a ranger,
    // the base should be alloc'ed!
-   if (not m2d.d_adrs and m2d.ranged){
-      dbg("\033[7mDevice Ranger: @%p < @%p", m2d.b_adrs, m2d.h_adrs);
+   if (not mm.d_adrs and mm.ranged){
+      dbg("\033[7mDevice Ranger: @%p < @%p", mm.b_adrs, mm.h_adrs);
       // NVCC sanity check
-      const bool nvcc = config::nvcc();
-      if (not nvcc)
-      {
-         mfem_error("[ERROR] Trying to run without CUDA support!");
-      }
-      const void *b_adrs = m2d.b_adrs;
+      MFEM_ASSERT(config::Nvcc(),"[ERROR] Trying to run without CUDA support!");
+      const void *b_adrs = mm.b_adrs;
       // First, make sure we have an existing base address
-      assert(b_adrs!=NULL); // redondant with if's m2d.ranged test
+      assert(b_adrs!=NULL); // redondant with if's mm.ranged test
       // then, make sure base is known, without inserting it
       assert(Known(b_adrs));
       // Let's grab our base map item
       mm2dev_t &base = mng->operator[](b_adrs);
       const size_t base_bytes = base.bytes;
-      const size_t range_bytes = m2d.bytes;
+      const size_t range_bytes = mm.bytes;
       assert(base_bytes >= range_bytes);
       const size_t offset = base_bytes - range_bytes;
       dbg("offset=%ld", offset);
@@ -189,37 +162,53 @@
          base.host = false;
       }
       // update our address range in device space
-      m2d.d_adrs = (char*)base.d_adrs + offset;
+      mm.d_adrs = (char*)base.d_adrs + offset;
       // Continue by pushing what we are working on
-      void *stream = config::Get().Stream();
-      okMemcpyHtoDAsync(m2d.d_adrs, m2d.h_adrs, m2d.bytes, stream);
-      m2d.host = false; // Now this address is GPU born
-      return m2d.d_adrs;
+      void *stream = config::Stream();
+      okMemcpyHtoDAsync(mm.d_adrs, mm.h_adrs, mm.bytes, stream);
+      mm.host = false; // Now this address is GPU born
+      return mm.d_adrs;
    }
    
    // If it hasn't been seen, alloc it in the device
-   if (not m2d.d_adrs)
-   {
-      const bool nvcc = config::nvcc();
-      if (not nvcc)
-=======
-   const bool present = Known(adrs);
-   if (not present) { BUILTIN_TRAP; }
-   MFEM_ASSERT(present, "[ERROR] Trying to convert unknown address!");
-   const bool cuda = config::Cuda();
-   mm2dev_t &mm = mng->operator[](adrs);
-   // Just return asked known host address if not in CUDA mode
-   if (mm.host and not cuda) { return (void*) mm.h_adrs; }
+   const bool is_not_device_ready = mm.d_adrs == NULL;
+   if (is_not_device_ready)
+   {
+      MFEM_ASSERT(config::Nvcc(),"[ERROR] Trying to run without CUDA support!");
+      const size_t bytes = mm.bytes;
+      dbg("bytes=%ld",bytes);
+      if (bytes>0) { okMemAlloc(&mm.d_adrs, bytes); }
+      assert(mm.d_adrs);
+      void *stream = config::Stream();
+      okMemcpyHtoDAsync(mm.d_adrs, mm.h_adrs, bytes, stream);
+      mm.host = false; // Now this address is GPU born
+      if (mm.n_rangers!=0){
+         const size_t n = mm.n_rangers;
+         dbg("\033[31;7m%d ranger(s) ahead!\033[m",n);
+         for(size_t k=0;k<n;k+=1){
+            dbg("\t%d",k);
+            assert(Known(mm.rangers[k],false));
+            mm2dev_t &rng = mng->operator[](mm.rangers[k]);
+            const size_t offset = mm.bytes - rng.bytes;
+            rng.d_adrs = (char*) mm.d_adrs + offset;
+            rng.host = false;
+         }
+      }
+   }
+
    // If it hasn't been seen, alloc it in the device
-   if (not mm.d_adrs)
-   {
-      MFEM_ASSERT(config::Nvcc(),"[ERROR] Trying to run without CUDA support!");
+   if (is_not_device_ready and occa)
+   {
+      assert(false);
+      dbg("is_not_device_ready and OCCA");
       const size_t bytes = mm.bytes;
       if (bytes>0) { okMemAlloc(&mm.d_adrs, bytes); }
       void *stream = config::Stream();
       okMemcpyHtoDAsync(mm.d_adrs, mm.h_adrs, bytes, stream);
       mm.host = false; // This address is no more on the host
    }
+
+   // Otherwise, just return known device pointer
    return mm.d_adrs;
 }
 
@@ -245,43 +234,17 @@
          okMemcpyHtoDAsync(mm.d_adrs, mm.h_adrs, bytes, stream);
       }
       else
->>>>>>> 08065a98
       {
          mm.o_adrs = okDeviceMalloc(device, bytes);
          mm.d_adrs = okMemoryPtr(mm.o_adrs);
          okCopyFrom(mm.o_adrs, mm.h_adrs);
       }
-<<<<<<< HEAD
-      const size_t bytes = m2d.bytes;
-      if (bytes>0) { okMemAlloc(&m2d.d_adrs, bytes); }
-      void *stream = config::Get().Stream();
-      okMemcpyHtoDAsync(m2d.d_adrs, m2d.h_adrs, bytes, stream);
-      m2d.host = false; // Now this address is GPU born
-      
-      if (m2d.n_rangers!=0){
-         const size_t n = m2d.n_rangers;
-         dbg("\033[31;7m%d ranger(s) ahead!\033[m",n);
-         for(size_t k=0;k<n;k+=1){
-            dbg("\t%d",k);
-            assert(Known(m2d.rangers[k],false));
-            mm2dev_t &rng = mng->operator[](m2d.rangers[k]);
-            const size_t offset = m2d.bytes - rng.bytes;
-            rng.d_adrs = (char*) m2d.d_adrs + offset;
-            rng.host = false;
-         }
-      }      
-   }
-
-   // Otherwise, just return known device pointer
-   return m2d.d_adrs;
-=======
    }
    if (cuda)
    {
       return okWrapMemory(device, mm.d_adrs, bytes);
    }
    return mm.o_adrs;
->>>>>>> 08065a98
 }
 
 // *****************************************************************************
@@ -296,18 +259,13 @@
 // *****************************************************************************
 void mm::Pull(const void *adrs)
 {
-<<<<<<< HEAD
    const bool insert_if_in_range = true;
    const bool known = Known(adrs, insert_if_in_range);
-   if (not known) { MFEM_SIGSEGV_FOR_STACK; }
+   if (not known) { BUILTIN_TRAP; }
    MFEM_ASSERT(known, "[ERROR] Trying to pull an unknown address!");
-   const mm2dev_t &mm2dev = mng->operator[](adrs);
-   if (mm2dev.host) { return; }
-   okMemcpyDtoH(mm2dev.h_adrs, mm2dev.d_adrs, mm2dev.bytes);
-=======
-   MFEM_ASSERT(Known(adrs), "[ERROR] Trying to pull an unknown address!");
    const mm2dev_t &mm = mng->operator[](adrs);
    if (mm.host) { return; }
+   okMemcpyDtoH(mm.h_adrs, mm.d_adrs, mm.bytes);
    if (config::Cuda())
    {
       okMemcpyDtoH((void*)mm.h_adrs, mm.d_adrs, mm.bytes);
@@ -319,7 +277,6 @@
       return;
    }
    MFEM_ASSERT(false, "[ERROR] Should not be there!");
->>>>>>> 08065a98
 }
 
 // *****************************************************************************
