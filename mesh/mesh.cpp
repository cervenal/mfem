--- conflicted
+++ resolved
@@ -346,15 +346,12 @@
       case Element::QUADRILATERAL :  return &QuadrilateralFE;
       case Element::TETRAHEDRON :    return &TetrahedronFE;
       case Element::HEXAHEDRON :     return &HexahedronFE;
-<<<<<<< HEAD
+      case Element::WEDGE :          return &WedgeFE;
       case Element::PENTATOPE :      return &PentatopeFE;
       case Element::TESSERACT :      return &TesseractFE;
-=======
-      case Element::WEDGE :          return &WedgeFE;
       default:
          MFEM_ABORT("Unknown element type \"" << ElemType << "\"");
          break;
->>>>>>> 7b0c974f
    }
    MFEM_ABORT("Unknown element type");
    return NULL;
@@ -732,16 +729,35 @@
    Transf.FinalizeTransformation();
 }
 
-<<<<<<< HEAD
+void Mesh::GetLocalQuadToWdgTransformation(
+   IsoparametricTransformation &Transf, int i)
+{
+   DenseMatrix &locpm = Transf.GetPointMat();
+
+   Transf.SetFE(&QuadrilateralFE);
+   //  (i/64) is the local face no. in the pri
+   MFEM_VERIFY(i >= 128, "Local face index " << i/64
+               << " is not a quadrilateral face of a wedge.");
+   const int *pv = pri_t::FaceVert[i/64];
+   //  (i%64) is the orientation of the quad
+   const int *qo = quad_t::Orient[i%64];
+   const IntegrationRule *PriVert = Geometries.GetVertices(Geometry::PRISM);
+   locpm.SetSize(3, 4);
+   for (int j = 0; j < 4; j++)
+   {
+      const IntegrationPoint &vert = PriVert->IntPoint(pv[qo[j]]);
+      locpm(0, j) = vert.x;
+      locpm(1, j) = vert.y;
+      locpm(2, j) = vert.z;
+   }
+   Transf.FinalizeTransformation();
+}
+
 void Mesh::GetLocalTetToPentTransformation(
-=======
-void Mesh::GetLocalQuadToWdgTransformation(
->>>>>>> 7b0c974f
    IsoparametricTransformation &Transf, int i)
 {
    DenseMatrix &locpm = Transf.GetPointMat();
 
-<<<<<<< HEAD
    Transf.SetFE(&TetrahedronFE);
    //  (i/64) is the local face no. in the pent
    const int *tv = pent_t::FaceVert[i/64];
@@ -758,23 +774,6 @@
 	  locpm(1, j) = vert.y;
 	  locpm(2, j) = vert.z;
 	  locpm(3, j) = vert.t;
-=======
-   Transf.SetFE(&QuadrilateralFE);
-   //  (i/64) is the local face no. in the pri
-   MFEM_VERIFY(i >= 128, "Local face index " << i/64
-               << " is not a quadrilateral face of a wedge.");
-   const int *pv = pri_t::FaceVert[i/64];
-   //  (i%64) is the orientation of the quad
-   const int *qo = quad_t::Orient[i%64];
-   const IntegrationRule *PriVert = Geometries.GetVertices(Geometry::PRISM);
-   locpm.SetSize(3, 4);
-   for (int j = 0; j < 4; j++)
-   {
-      const IntegrationPoint &vert = PriVert->IntPoint(pv[qo[j]]);
-      locpm(0, j) = vert.x;
-      locpm(1, j) = vert.y;
-      locpm(2, j) = vert.z;
->>>>>>> 7b0c974f
    }
    Transf.FinalizeTransformation();
 }
@@ -1209,11 +1208,6 @@
    }
 }
 
-<<<<<<< HEAD
-void Mesh::AddTes(const int *vi, int attr)
-{
-   elements[NumOfElements++] = new Tesseract(vi, attr);
-=======
 void Mesh::AddHexAsWedges(const int *vi, int attr)
 {
    static const int hex_to_wdg[2][6] =
@@ -1230,7 +1224,11 @@
       }
       AddWedge(ti, attr);
    }
->>>>>>> 7b0c974f
+}
+
+void Mesh::AddTes(const int *vi, int attr)
+{
+   elements[NumOfElements++] = new Tesseract(vi, attr);
 }
 
 void Mesh::AddBdrSegment(const int *vi, int attr)
@@ -2083,51 +2081,33 @@
    // set the mesh type: 'meshgen', ...
    SetMeshGen();
 
-<<<<<<< HEAD
-   if (NumOfBdrElements == 0 && Dim > 2)
-   {
-      // in 3D, generate boundary elements before we 'MarkForRefinement'
+   // generate the faces
+   if (Dim > 2)
+   {
       if (Dim==3) { GetElementToFaceTable(); }
       else if (Dim==4)
       {
          GetElementToFaceTable4D();
       }
       GenerateFaces();
-      GenerateBoundaryElements();
-   }
-   else if (Dim == 1)
-   {
-      GenerateFaces();
-   }
-
-=======
->>>>>>> 7b0c974f
-   // generate the faces
-   if (Dim > 2)
-   {
-      if (Dim==3) { GetElementToFaceTable(); }
-      else if (Dim==4)
-      {
-         GetElementToFaceTable4D();
-      }
-      GenerateFaces();
-<<<<<<< HEAD
-
-      if (Dim==4)
-      {
-         ReplaceBoundaryFromFaces();
-
-         GetElementToPlanarTable();
-         GeneratePlanars();
-
-         //        GetElementToQuadTable4D();
-         //        GenerateQuads4D();
-=======
       if (NumOfBdrElements == 0)
       {
          GenerateBoundaryElements();
-         GetElementToFaceTable(); // update be_to_face
->>>>>>> 7b0c974f
+        if (Dim==3) { GetElementToFaceTable(); }
+      	else if (Dim==4)
+      	{
+         	GetElementToFaceTable4D();
+      	} // update be_to_face
+        if (Dim==4)
+        {
+	   ReplaceBoundaryFromFaces();
+
+	   GetElementToPlanarTable();
+	   GeneratePlanars();
+
+	   //        GetElementToQuadTable4D();
+	   //        GenerateQuads4D();
+        }
       }
    }
    else
@@ -3164,14 +3144,11 @@
 #else
          return (new Tetrahedron);
 #endif
-<<<<<<< HEAD
-      case Geometry::PENTATOPE: return (new Pentatope);
-=======
       case Geometry::CUBE:      return (new Hexahedron);
       case Geometry::PRISM:     return (new Wedge);
+      case Geometry::PENTATOPE: return (new Pentatope);
       default:
          MFEM_ABORT("invalid Geometry::Type, geom = " << geom);
->>>>>>> 7b0c974f
    }
 
    return NULL;
@@ -3233,11 +3210,9 @@
       const Element::Type type = GetElement(i)->GetType();
       switch (type)
       {
+         case Element::PENTATOPE:
+            mesh_geoms |= (1 << Geometry::PENTATOPE);
          case Element::TETRAHEDRON:
-<<<<<<< HEAD
-         case Element::PENTATOPE:
-            meshgen |= 1; break;
-=======
             mesh_geoms |= (1 << Geometry::TETRAHEDRON);
          case Element::TRIANGLE:
             mesh_geoms |= (1 << Geometry::TRIANGLE);
@@ -3247,18 +3222,15 @@
             mesh_geoms |= (1 << Geometry::POINT);
             meshgen |= 1;
             break;
->>>>>>> 7b0c974f
-
+
+         case Element::TESSERACT:
+            mesh_geoms |= (1 << Geometry::TESSERACT);
          case Element::HEXAHEDRON:
-<<<<<<< HEAD
-         case Element::TESSERACT:
-=======
             mesh_geoms |= (1 << Geometry::CUBE);
          case Element::QUADRILATERAL:
             mesh_geoms |= (1 << Geometry::SQUARE);
             mesh_geoms |= (1 << Geometry::SEGMENT);
             mesh_geoms |= (1 << Geometry::POINT);
->>>>>>> 7b0c974f
             meshgen |= 2;
             break;
 
@@ -4924,7 +4896,6 @@
    }
 }
 
-<<<<<<< HEAD
 void Mesh::GetElementPlanars(int i, Array<int> &pls, Array<int> &cor)
 const
 {
@@ -4970,32 +4941,6 @@
             mfem_error("Mesh::GetElementPlanars(...) 2");
       }
    }
-}
-
-int Mesh::GetFaceBaseGeometry(int i) const
-{
-   // Here, we assume all faces are of the same type
-   switch (GetElementType(0))
-   {
-      case Element::SEGMENT:
-         return Geometry::POINT;
-
-      case Element::TRIANGLE:
-      case Element::QUADRILATERAL:
-         return Geometry::SEGMENT; // in 2D 'face' is an edge
-
-      case Element::TETRAHEDRON:
-         return Geometry::TRIANGLE;
-      case Element::HEXAHEDRON:
-         return Geometry::SQUARE;
-      case Element::PENTATOPE:
-         return Geometry::TETRAHEDRON;
-      case Element::TESSERACT:
-         return Geometry::CUBE;
-      default:
-         mfem_error("Mesh::GetFaceBaseGeometry(...) #1");
-   }
-   return (-1);
 }
 
 int Mesh::GetPlanarBaseGeometry(int i) const
@@ -5028,8 +4973,6 @@
    return (-1);
 }
 
-=======
->>>>>>> 7b0c974f
 int Mesh::GetBdrElementEdgeIndex(int i) const
 {
    switch (Dim)
@@ -8090,34 +8033,10 @@
    Dim = ncmesh.Dimension();
    spaceDim = ncmesh.SpaceDimension();
 
-<<<<<<< HEAD
-   BaseGeom = ncmesh.GetElementGeometry();
-
-   switch (BaseGeom)
-   {
-      case Geometry::TRIANGLE:
-      case Geometry::SQUARE:
-         BaseBdrGeom = Geometry::SEGMENT;
-         break;
-      case Geometry::CUBE:
-         BaseBdrGeom = Geometry::SQUARE;
-         break;
-      case Geometry::PENTATOPE:
-         BaseBdrGeom = Geometry::TETRAHEDRON;
-         break;
-      default:
-         BaseBdrGeom = -1;
-   }
-
-=======
->>>>>>> 7b0c974f
    DeleteTables();
 
-#ifdef MFEM_USE_MEMALLOC
-   ncmesh.GetMeshComponents(vertices, elements, boundary, TetMemory);
-#else
    ncmesh.GetMeshComponents(vertices, elements, boundary);
-#endif
+
    NumOfVertices = vertices.Size();
    NumOfElements = elements.Size();
    NumOfBdrElements = boundary.Size();
@@ -8131,7 +8050,7 @@
       el_to_edge = new Table;
       NumOfEdges = GetElementToEdgeTable(*el_to_edge, be_to_edge);
    }
-   if (Dim == 3)
+   if (Dim > 2)
    {
       GetElementToFaceTable();
    }
@@ -8359,12 +8278,8 @@
    if (!ncmesh)
    {
       if ((meshgen & 2) /* quads/hexes */ ||
-<<<<<<< HEAD
-          (triangles_nonconforming && BaseGeom == Geometry::TRIANGLE) ||
-          (triangles_nonconforming && BaseGeom == Geometry::PENTATOPE))
-=======
           (triangles_nonconforming && Dim == 2 && (meshgen & 1)))
->>>>>>> 7b0c974f
+          (triangles_nonconforming && Dim == 4 && (meshgen & 1)))
       {
          MFEM_VERIFY(GetNumGeometries(Dim) <= 1,
                      "mixed meshes are not supported");
@@ -9045,17 +8960,12 @@
    Mesh::GeometryList elem_geoms(*this);
    for (int i = 0; i < elem_geoms.Size(); i++)
    {
-<<<<<<< HEAD
-      if (BaseGeom == Geometry::TRIANGLE ||
-          BaseGeom == Geometry::TETRAHEDRON ||
-          BaseGeom == Geometry::PENTATOPE)
-=======
       const Geometry::Type geom = elem_geoms[i];
       if (CoarseFineTr.point_matrices[geom].SizeK()) { continue; }
 
       if (geom == Geometry::TRIANGLE ||
-          geom == Geometry::TETRAHEDRON)
->>>>>>> 7b0c974f
+          geom == Geometry::TETRAHEDRON ||
+          geom == Geometry::PENTATOPE)
       {
          std::map<unsigned, int> mat_no;
          mat_no[0] = 1; // identity
@@ -9085,7 +8995,7 @@
             {
                Triangle::GetPointMatrix(it->first, pmats(it->second-1));
             }
-            else if (BaseGeom == Geometry::TETRAHEDRON)
+            else if (geom == Geometry::TETRAHEDRON)
             {
                Tetrahedron::GetPointMatrix(it->first, pmats(it->second-1));
             }
