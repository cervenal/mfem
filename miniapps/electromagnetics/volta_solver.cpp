--- conflicted
+++ resolved
@@ -440,15 +440,9 @@
    pcgM->SetPreconditioner(*diagM);
    pcgM->Mult(*ED,*D);
 
-<<<<<<< HEAD
-   *d_ = *D;
-
-   if (myid_ == 0) { cout << " done." << endl; }
-=======
    hDivMass_->RecoverFEMSolution(*D, ed, *d_);
  
    if (myid_ == 0) { cout << "done." << flush; }
->>>>>>> f6145fec
 
    delete diagM;
    delete pcgM;
